--- conflicted
+++ resolved
@@ -6,13 +6,8 @@
 
 from nameko.dependencies import InjectionProvider
 from nameko.exceptions import RemoteError
-<<<<<<< HEAD
 from nameko.rpc import Rpc
-from nameko.standalone.rpc import RpcProxy
-=======
-from nameko.rpc import RpcProvider
 from nameko.standalone.rpc import ServiceRpcProxy
->>>>>>> 8a96cae5
 from nameko.testing.utils import wait_for_worker_idle
 
 
