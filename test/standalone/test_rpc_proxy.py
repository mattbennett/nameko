import eventlet
from kombu.message import Message
import pytest
import socket

from nameko.containers import WorkerContext
from nameko.extensions import DependencyProvider
from nameko.exceptions import RemoteError, RpcTimeout
from nameko.rpc import rpc, Responder
from nameko.standalone.rpc import ServiceRpcProxy, ClusterRpcProxy
from nameko.testing.utils import get_rabbit_connections
from nameko.exceptions import RpcConnectionError

# uses autospec on method; needs newer mock for py3
try:
    from unittest.mock import patch
except ImportError:  # pragma: no cover
    from mock import patch


class ContextReader(DependencyProvider):
    """ Access values from the worker context data.

    This is a test facilty! Write specific Dependencies to make use of
    values in ``WorkerContext.data``, don't expose it directly.
    """
    def get_dependency(self, worker_ctx):
        def get_context_value(key):
            return worker_ctx.data.get(key)
        return get_context_value


class FooService(object):
    name = 'foobar'

    get_context_value = ContextReader()

    @rpc
    def spam(self, ham):
        return ham

    @rpc
    def broken(self):
        raise ExampleError('broken')

    @rpc
    def get_context_data(self, name):
        return self.get_context_value(name)

    @rpc
    def sleep(self, seconds=0):
        eventlet.sleep(seconds)
        return seconds


class ExampleError(Exception):
    pass


class CustomWorkerContext(WorkerContext):
    context_keys = ("custom_header",)


def test_proxy(container_factory, rabbit_config):

    container = container_factory(FooService, rabbit_config)
    container.start()

    with ServiceRpcProxy('foobar', rabbit_config) as foo:
        assert foo.spam(ham='eggs') == 'eggs'
        assert foo.spam(ham='eggs') == 'eggs'  # test re-use


def test_proxy_manual_start_stop(container_factory, rabbit_config):

    container = container_factory(FooService, rabbit_config)
    container.start()

    foobar_proxy = ServiceRpcProxy('foobar', rabbit_config)
    foo = foobar_proxy.start()
    assert foo.spam(ham='eggs') == 'eggs'
    assert foo.spam(ham='eggs') == 'eggs'  # test re-use
    foobar_proxy.stop()


def test_proxy_context_data(container_factory, rabbit_config):

    container = container_factory(FooService, rabbit_config)
    container.start()

    context_data = {'language': 'en'}
    with ServiceRpcProxy('foobar', rabbit_config, context_data) as foo:
        assert foo.get_context_data('language') == 'en'

    context_data = {'language': 'fr'}
    with ServiceRpcProxy('foobar', rabbit_config, context_data) as foo:
        assert foo.get_context_data('language') == 'fr'


def test_proxy_worker_context(container_factory, rabbit_config):

    container = container_factory(FooService, rabbit_config,
                                  CustomWorkerContext)
    container.start()

    context_data = {'custom_header': 'custom_value'}

    with ServiceRpcProxy(
        'foobar', rabbit_config, context_data,
        worker_ctx_cls=CustomWorkerContext
    ) as foo:
        assert foo.get_context_data('custom_header') == "custom_value"

    with ServiceRpcProxy('foobar', rabbit_config, context_data) as foo:
        assert foo.get_context_data('custom_header') is None


def test_proxy_remote_error(container_factory, rabbit_config):

    container = container_factory(FooService, rabbit_config)
    container.start()

    with ServiceRpcProxy("foobar", rabbit_config) as proxy:
        with pytest.raises(RemoteError) as exc_info:
            proxy.broken()
        assert exc_info.value.exc_type == "ExampleError"


def test_proxy_connection_error(container_factory, rabbit_config):

    container = container_factory(FooService, rabbit_config)
    container.start()

    with ServiceRpcProxy("foobar", rabbit_config) as proxy:
        queue_consumer = proxy.reply_listener.queue_consumer
        with patch.object(queue_consumer, 'get_message', autospec=True) as get:
            get.side_effect = socket.error
            with pytest.raises(socket.error):
                proxy.spam("")


def test_reply_queue_autodelete(
    rabbit_manager, rabbit_config, container_factory
):
    def list_queues():
        vhost = rabbit_config['vhost']
        return [
            queue['name']
            for queue in rabbit_manager.get_queues(vhost=vhost)
        ]

    container = container_factory(FooService, rabbit_config)
    container.start()

    queues_before = list_queues()

    with ServiceRpcProxy('foobar', rabbit_config) as foo:
        assert foo.spam(ham='eggs') == 'eggs'

    queues_after = list_queues()
    assert queues_after == queues_before

    # check proxy re-use
    with ServiceRpcProxy('foobar', rabbit_config) as foo:
        assert foo.spam(ham='eggs') == 'eggs'
        assert foo.spam(ham='eggs') == 'eggs'

    queues_after = list_queues()
    assert queues_after == queues_before


def test_unexpected_correlation_id(container_factory, rabbit_config):
    container = container_factory(FooService, rabbit_config)
    container.start()

    with ServiceRpcProxy("foobar", rabbit_config) as proxy:

        message = Message(channel=None, properties={
            'reply_to': proxy.reply_listener.routing_key,
            'correlation_id': 'invalid',
        })
        responder = Responder(container.config, message)
        with patch('nameko.standalone.rpc._logger', autospec=True) as logger:
            responder.send_response(None, None)
            assert proxy.spam(ham='eggs') == 'eggs'
            assert logger.debug.call_count == 1


def test_async_rpc(container_factory, rabbit_config):

    container = container_factory(FooService, rabbit_config)
    container.start()

    with ServiceRpcProxy('foobar', rabbit_config) as foo:
        rep1 = foo.spam.async(ham=1)
        rep2 = foo.spam.async(ham=2)
        rep3 = foo.spam.async(ham=3)
        rep4 = foo.spam.async(ham=4)
        rep5 = foo.spam.async(ham=5)
        assert rep2.result() == 2
        assert rep3.result() == 3
        assert rep1.result() == 1
        assert rep4.result() == 4
        assert rep5.result() == 5


def test_multiple_proxies(container_factory, rabbit_config):
    container = container_factory(FooService, rabbit_config)
    container.start()

    with ServiceRpcProxy('foobar', rabbit_config) as proxy1:
        res1 = proxy1.spam.async(ham=1)

        with ServiceRpcProxy('foobar', rabbit_config) as proxy2:
            res2 = proxy2.spam.async(ham=2)

            assert res1.result() == 1
            assert res2.result() == 2


def test_multiple_calls_to_result(container_factory, rabbit_config):
    container = container_factory(FooService, rabbit_config)
    container.start()

    with ServiceRpcProxy('foobar', rabbit_config) as proxy:
        res = proxy.spam.async(ham=1)
        res.result()
        res.result()


class ExampleService(object):
    name = "exampleservice"

    def callback(self):
        # to be patched out with mock
        pass

    @rpc
    def method(self, arg):
        self.callback()
        return arg


def test_disconnect_with_pending_reply(
        container_factory, rabbit_manager, rabbit_config):

    example_container = container_factory(ExampleService, rabbit_config)
    example_container.start()

    vhost = rabbit_config['vhost']

    # get exampleservice's queue consumer connection while we know it's the
    # only active connection
    connections = get_rabbit_connections(vhost, rabbit_manager)
    assert len(connections) == 1
    container_connection = connections[0]

    with ServiceRpcProxy('exampleservice', rabbit_config) as proxy:
        connections = get_rabbit_connections(vhost, rabbit_manager)
        assert len(connections) == 2
        proxy_connection = [
            conn for conn in connections if conn != container_connection][0]

        def disconnect_once(self):
            if hasattr(disconnect_once, 'called'):
                return
            disconnect_once.called = True
            rabbit_manager.delete_connection(proxy_connection['name'])

        with patch.object(ExampleService, 'callback', disconnect_once):

            async = proxy.method.async('hello')

            # if disconnecting while waiting for a reply, call fails
            with pytest.raises(RpcConnectionError):
                proxy.method('hello')

            # the failure above also has to consider any other pending calls a
            # failure, since the reply may have been sent while the queue was
            # gone (deleted on disconnect, and not added until re-connect)
            with pytest.raises(RpcConnectionError):
                async.result()

            # proxy should work again afterwards
            assert proxy.method('hello') == 'hello'


def test_timeout_not_needed(container_factory, rabbit_manager, rabbit_config):
    container = container_factory(FooService, rabbit_config)
    container.start()

    with ServiceRpcProxy('foobar', rabbit_config, timeout=1) as proxy:
        assert proxy.sleep() == 0


def test_timeout(container_factory, rabbit_manager, rabbit_config):
    container = container_factory(FooService, rabbit_config)
    container.start()

    with ServiceRpcProxy('foobar', rabbit_config, timeout=.1) as proxy:
        with pytest.raises(RpcTimeout):
            proxy.sleep(seconds=1)

        # make sure we can still use the proxy
        assert proxy.sleep(seconds=0) == 0


def test_no_timeout(
    container_factory, rabbit_manager, rabbit_config
):
    container = container_factory(FooService, rabbit_config)
    container.start()

    with ServiceRpcProxy('foobar', rabbit_config) as proxy:
        with pytest.raises(eventlet.Timeout):
            with eventlet.Timeout(.1):
                proxy.sleep(seconds=1)


def test_async_timeout(
    container_factory, rabbit_manager, rabbit_config
):
    container = container_factory(FooService, rabbit_config)
    container.start()

    with ServiceRpcProxy('foobar', rabbit_config, timeout=.1) as proxy:
        result = proxy.sleep.async(seconds=1)
        with pytest.raises(RpcTimeout):
            result.result()

        result = proxy.sleep.async(seconds=.2)
        eventlet.sleep(.2)
        result.result()


def test_use_after_close(container_factory, rabbit_manager, rabbit_config):
    container = container_factory(FooService, rabbit_config)
    container.start()

    with ServiceRpcProxy('foobar', rabbit_config) as proxy:
        proxy.spam(ham=1)
        pass

    with pytest.raises(RuntimeError) as exc:
        proxy.spam(ham=1)
    assert 'can no longer be used' in str(exc)


def test_proxy_deletes_queue_even_if_unused(rabbit_manager, rabbit_config):
    vhost = rabbit_config['vhost']
    with ServiceRpcProxy('exampleservice', rabbit_config):
        assert len(rabbit_manager.get_queues(vhost)) == 1

    assert len(rabbit_manager.get_queues(vhost)) == 0


def test_cluster_proxy(container_factory, rabbit_manager, rabbit_config):
    container = container_factory(FooService, rabbit_config)
    container.start()

    with ClusterRpcProxy(rabbit_config) as proxy:
        assert proxy.foobar.spam(ham=1) == 1


<<<<<<< HEAD
def test_call_id(container_factory, rabbit_manager, rabbit_config):

    class CallerIdReader(InjectionProvider):
        def acquire_injection(self, worker_ctx):
            def get_caller_id():
                return worker_ctx.call_id_stack[-2]
            return get_caller_id

    @injection
    def caller_id_reader():
        return DependencyFactory(CallerIdReader)

    class Service(object):
        get_caller_id = caller_id_reader()

        @rpc
        def call_id(self):
            return self.get_caller_id()

    container = container_factory(Service, rabbit_config)
    container.start()

    with ClusterRpcProxy(rabbit_config) as proxy:
        assert proxy.service.call_id().startswith(
            'standalone_rpc_proxy.call.')

    with ClusterRpcProxy(rabbit_config, caller_name='my_call_id') as proxy:
        assert proxy.service.call_id().startswith(
            'standalone_rpc_proxy.my_call_id.')
=======
def test_recover_from_keyboardinterrupt(
    container_factory, rabbit_manager, rabbit_config
):
    container = container_factory(FooService, rabbit_config)
    container.start()  # create rpc queues
    container.stop()  # but make sure call doesn't complete

    with ServiceRpcProxy('foobar', rabbit_config) as proxy:
        def call():
            return proxy.spam(ham=0)

        with patch('nameko.standalone.rpc.queue_iterator') as iterator:
            iterator.side_effect = KeyboardInterrupt('killing from test')
            with pytest.raises(KeyboardInterrupt):
                proxy.spam(ham=0)

        container = container_factory(FooService, rabbit_config)
        container.start()

        # proxy should still work
        assert proxy.spam(ham=1) == 1
>>>>>>> 9a3ba6bc
<|MERGE_RESOLUTION|>--- conflicted
+++ resolved
@@ -362,37 +362,6 @@
         assert proxy.foobar.spam(ham=1) == 1
 
 
-<<<<<<< HEAD
-def test_call_id(container_factory, rabbit_manager, rabbit_config):
-
-    class CallerIdReader(InjectionProvider):
-        def acquire_injection(self, worker_ctx):
-            def get_caller_id():
-                return worker_ctx.call_id_stack[-2]
-            return get_caller_id
-
-    @injection
-    def caller_id_reader():
-        return DependencyFactory(CallerIdReader)
-
-    class Service(object):
-        get_caller_id = caller_id_reader()
-
-        @rpc
-        def call_id(self):
-            return self.get_caller_id()
-
-    container = container_factory(Service, rabbit_config)
-    container.start()
-
-    with ClusterRpcProxy(rabbit_config) as proxy:
-        assert proxy.service.call_id().startswith(
-            'standalone_rpc_proxy.call.')
-
-    with ClusterRpcProxy(rabbit_config, caller_name='my_call_id') as proxy:
-        assert proxy.service.call_id().startswith(
-            'standalone_rpc_proxy.my_call_id.')
-=======
 def test_recover_from_keyboardinterrupt(
     container_factory, rabbit_manager, rabbit_config
 ):
@@ -414,4 +383,29 @@
 
         # proxy should still work
         assert proxy.spam(ham=1) == 1
->>>>>>> 9a3ba6bc
+
+
+def test_call_id(container_factory, rabbit_manager, rabbit_config):
+
+    class CallerIdReader(DependencyProvider):
+        def get_dependency(self, worker_ctx):
+            return worker_ctx.call_id_stack[-2]
+
+    class Service(object):
+        name = 'foo'
+        caller_id = CallerIdReader()
+
+        @rpc
+        def call_id(self):
+            return self.caller_id
+
+    container = container_factory(Service, rabbit_config)
+    container.start()
+
+    with ClusterRpcProxy(rabbit_config) as proxy:
+        call_id = proxy.foo.call_id()
+        assert call_id.startswith('standalone_rpc_proxy.call.')
+
+    with ClusterRpcProxy(rabbit_config, caller_name='my_call_id') as proxy:
+        call_id = proxy.foo.call_id()
+        assert call_id.startswith('standalone_rpc_proxy.my_call_id.')