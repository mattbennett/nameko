import socket
<<<<<<< HEAD
from distutils import spawn
=======
>>>>>>> cd0232ad

import eventlet
import pytest
from kombu.message import Message

from nameko.containers import WorkerContext
from nameko.exceptions import RemoteError, RpcConnectionError, RpcTimeout
from nameko.extensions import DependencyProvider
<<<<<<< HEAD
from nameko.rpc import MethodProxy, Responder, rpc
=======
from nameko.rpc import Responder, rpc
>>>>>>> cd0232ad
from nameko.standalone.rpc import ClusterRpcProxy, ServiceRpcProxy
from nameko.testing.utils import get_rabbit_connections

# uses autospec on method; needs newer mock for py3
try:
    from unittest.mock import patch
except ImportError:  # pragma: no cover
    from mock import patch


class ContextReader(DependencyProvider):
    """ Access values from the worker context data.

    This is a test facilty! Write specific Dependencies to make use of
    values in ``WorkerContext.data``, don't expose it directly.
    """
    def get_dependency(self, worker_ctx):
        def get_context_value(key):
            return worker_ctx.data.get(key)
        return get_context_value


class FooService(object):
    name = 'foobar'

    get_context_value = ContextReader()

    @rpc
    def spam(self, ham):
        return ham

    @rpc
    def broken(self):
        raise ExampleError('broken')

    @rpc
    def get_context_data(self, name):
        return self.get_context_value(name)

    @rpc
    def sleep(self, seconds=0):
        eventlet.sleep(seconds)
        return seconds


class ExampleError(Exception):
    pass


class CustomWorkerContext(WorkerContext):
    context_keys = ("custom_header",)


def test_proxy(container_factory, rabbit_config):

    container = container_factory(FooService, rabbit_config)
    container.start()

    with ServiceRpcProxy('foobar', rabbit_config) as foo:
        assert foo.spam(ham='eggs') == 'eggs'
        assert foo.spam(ham='eggs') == 'eggs'  # test re-use


def test_proxy_manual_start_stop(container_factory, rabbit_config):

    container = container_factory(FooService, rabbit_config)
    container.start()

    foobar_proxy = ServiceRpcProxy('foobar', rabbit_config)
    foo = foobar_proxy.start()
    assert foo.spam(ham='eggs') == 'eggs'
    assert foo.spam(ham='eggs') == 'eggs'  # test re-use
    foobar_proxy.stop()


def test_proxy_context_data(container_factory, rabbit_config):

    container = container_factory(FooService, rabbit_config)
    container.start()

    context_data = {'language': 'en'}
    with ServiceRpcProxy('foobar', rabbit_config, context_data) as foo:
        assert foo.get_context_data('language') == 'en'

    context_data = {'language': 'fr'}
    with ServiceRpcProxy('foobar', rabbit_config, context_data) as foo:
        assert foo.get_context_data('language') == 'fr'


def test_proxy_remote_error(container_factory, rabbit_config):

    container = container_factory(FooService, rabbit_config)
    container.start()

    with ServiceRpcProxy("foobar", rabbit_config) as proxy:
        with pytest.raises(RemoteError) as exc_info:
            proxy.broken()
        assert exc_info.value.exc_type == "ExampleError"


def test_proxy_connection_error(container_factory, rabbit_config):

    container = container_factory(FooService, rabbit_config)
    container.start()

    with ServiceRpcProxy("foobar", rabbit_config) as proxy:
        queue_consumer = proxy.reply_listener.queue_consumer
        with patch.object(queue_consumer, 'get_message', autospec=True) as get:
            get.side_effect = socket.error
            with pytest.raises(socket.error):
                proxy.spam("")


def test_reply_queue_autodelete(
    rabbit_manager, rabbit_config, container_factory
):
    def list_queues():
        vhost = rabbit_config['vhost']
        return [
            queue['name']
            for queue in rabbit_manager.get_queues(vhost=vhost)
        ]

    container = container_factory(FooService, rabbit_config)
    container.start()

    queues_before = list_queues()

    with ServiceRpcProxy('foobar', rabbit_config) as foo:
        assert foo.spam(ham='eggs') == 'eggs'

    queues_after = list_queues()
    assert queues_after == queues_before

    # check proxy re-use
    with ServiceRpcProxy('foobar', rabbit_config) as foo:
        assert foo.spam(ham='eggs') == 'eggs'
        assert foo.spam(ham='eggs') == 'eggs'

    queues_after = list_queues()
    assert queues_after == queues_before


def test_unexpected_correlation_id(container_factory, rabbit_config):
    container = container_factory(FooService, rabbit_config)
    container.start()

    with ServiceRpcProxy("foobar", rabbit_config) as proxy:

        message = Message(channel=None, properties={
            'reply_to': proxy.reply_listener.routing_key,
            'correlation_id': 'invalid',
        })
        responder = Responder(container.config, message)
        with patch('nameko.standalone.rpc._logger', autospec=True) as logger:
            responder.send_response(None, None)
            assert proxy.spam(ham='eggs') == 'eggs'
            assert logger.debug.call_count == 1


def test_async_rpc(container_factory, rabbit_config):

    container = container_factory(FooService, rabbit_config)
    container.start()

    with ServiceRpcProxy('foobar', rabbit_config) as foo:
        rep1 = foo.spam.call_async(ham=1)
        rep2 = foo.spam.call_async(ham=2)
        rep3 = foo.spam.call_async(ham=3)
        rep4 = foo.spam.call_async(ham=4)
        rep5 = foo.spam.call_async(ham=5)
        assert rep2.result() == 2
        assert rep3.result() == 3
        assert rep1.result() == 1
        assert rep4.result() == 4
        assert rep5.result() == 5


def test_multiple_proxies(container_factory, rabbit_config):
    container = container_factory(FooService, rabbit_config)
    container.start()

    with ServiceRpcProxy('foobar', rabbit_config) as proxy1:
        res1 = proxy1.spam.call_async(ham=1)

        with ServiceRpcProxy('foobar', rabbit_config) as proxy2:
            res2 = proxy2.spam.call_async(ham=2)

            assert res1.result() == 1
            assert res2.result() == 2


def test_multiple_calls_to_result(container_factory, rabbit_config):
    container = container_factory(FooService, rabbit_config)
    container.start()

    with ServiceRpcProxy('foobar', rabbit_config) as proxy:
        res = proxy.spam.call_async(ham=1)
        res.result()
        res.result()


class ExampleService(object):
    name = "exampleservice"

    def callback(self):
        # to be patched out with mock
        pass

    @rpc
    def method(self, arg):
        self.callback()
        return arg


def test_disconnect_with_pending_reply(
        container_factory, rabbit_manager, rabbit_config):

    example_container = container_factory(ExampleService, rabbit_config)
    example_container.start()

    vhost = rabbit_config['vhost']

    # get exampleservice's queue consumer connection while we know it's the
    # only active connection
    connections = get_rabbit_connections(vhost, rabbit_manager)
    assert len(connections) == 1
    container_connection = connections[0]

    with ServiceRpcProxy('exampleservice', rabbit_config) as proxy:
        connections = get_rabbit_connections(vhost, rabbit_manager)
        assert len(connections) == 2
        proxy_connection = [
            conn for conn in connections if conn != container_connection][0]

        def disconnect_once(self):
            if hasattr(disconnect_once, 'called'):
                return
            disconnect_once.called = True
            rabbit_manager.delete_connection(proxy_connection['name'])

        with patch.object(ExampleService, 'callback', disconnect_once):

            async = proxy.method.call_async('hello')

            # if disconnecting while waiting for a reply, call fails
            with pytest.raises(RpcConnectionError):
                proxy.method('hello')

            # the failure above also has to consider any other pending calls a
            # failure, since the reply may have been sent while the queue was
            # gone (deleted on disconnect, and not added until re-connect)
            with pytest.raises(RpcConnectionError):
                async.result()

            # proxy should work again afterwards
            assert proxy.method('hello') == 'hello'


def test_timeout_not_needed(container_factory, rabbit_manager, rabbit_config):
    container = container_factory(FooService, rabbit_config)
    container.start()

    with ServiceRpcProxy('foobar', rabbit_config, timeout=1) as proxy:
        assert proxy.sleep() == 0


def test_timeout(container_factory, rabbit_manager, rabbit_config):
    container = container_factory(FooService, rabbit_config)
    container.start()

    with ServiceRpcProxy('foobar', rabbit_config, timeout=.1) as proxy:
        with pytest.raises(RpcTimeout):
            proxy.sleep(seconds=1)

        # make sure we can still use the proxy
        assert proxy.sleep(seconds=0) == 0


def test_no_timeout(
    container_factory, rabbit_manager, rabbit_config
):
    container = container_factory(FooService, rabbit_config)
    container.start()

    with ServiceRpcProxy('foobar', rabbit_config) as proxy:
        with pytest.raises(eventlet.Timeout):
            with eventlet.Timeout(.1):
                proxy.sleep(seconds=1)


def test_async_timeout(
    container_factory, rabbit_manager, rabbit_config
):
    container = container_factory(FooService, rabbit_config)
    container.start()

    with ServiceRpcProxy('foobar', rabbit_config, timeout=.1) as proxy:
        result = proxy.sleep.call_async(seconds=1)
        with pytest.raises(RpcTimeout):
            result.result()

        result = proxy.sleep.call_async(seconds=.2)
        eventlet.sleep(.2)
        result.result()


def test_use_after_close(container_factory, rabbit_manager, rabbit_config):
    container = container_factory(FooService, rabbit_config)
    container.start()

    with ServiceRpcProxy('foobar', rabbit_config) as proxy:
        proxy.spam(ham=1)
        pass

    with pytest.raises(RuntimeError) as exc:
        proxy.spam(ham=1)
    assert 'can no longer be used' in str(exc)


def test_proxy_deletes_queue_even_if_unused(rabbit_manager, rabbit_config):
    vhost = rabbit_config['vhost']
    with ServiceRpcProxy('exampleservice', rabbit_config):
        assert len(rabbit_manager.get_queues(vhost)) == 1

    assert len(rabbit_manager.get_queues(vhost)) == 0


def test_cluster_proxy(container_factory, rabbit_manager, rabbit_config):
    container = container_factory(FooService, rabbit_config)
    container.start()

    with ClusterRpcProxy(rabbit_config) as proxy:
        assert proxy.foobar.spam(ham=1) == 1


def test_cluster_proxy_dict_access(
    container_factory, rabbit_manager, rabbit_config
):
    container = container_factory(FooService, rabbit_config)
    container.start()

    with ClusterRpcProxy(rabbit_config) as proxy:
        assert proxy['foobar'].spam(ham=3) == 3


def test_recover_from_keyboardinterrupt(
    container_factory, rabbit_manager, rabbit_config
):
    container = container_factory(FooService, rabbit_config)
    container.start()  # create rpc queues
    container.stop()  # but make sure call doesn't complete

    with ServiceRpcProxy('foobar', rabbit_config) as proxy:
        def call():
            return proxy.spam(ham=0)

        with patch('kombu.connection.Connection.drain_events') as drain_events:
            drain_events.side_effect = KeyboardInterrupt('killing from test')
            with pytest.raises(KeyboardInterrupt):
                proxy.spam(ham=0)

        container = container_factory(FooService, rabbit_config)
        container.start()

        # proxy should still work
        assert proxy.spam(ham=1) == 1


def test_consumer_replacing(container_factory, rabbit_manager, rabbit_config):
    container = container_factory(FooService, rabbit_config)
    container.start()

    class FakeRepliesDict(dict):
        # act like the internal replies dict, but keep a list of messages
        # passing through for later inspection
        def __init__(self):
            self.messages = []

        def __setitem__(self, key, value):
            self.messages.append(value)
            super(FakeRepliesDict, self).__setitem__(key, value)

    fake_replies = FakeRepliesDict()

    with ServiceRpcProxy('foobar', rabbit_config) as proxy:
        # extra setup, as after e.g. connection error
        proxy.reply_listener.queue_consumer._setup_consumer()

        with patch.object(
            proxy.reply_listener.queue_consumer,
            'replies',
            fake_replies
        ):
            count = 10
            replies = [proxy.spam.call_async('hello') for _ in range(count)]
            assert [reply.result() for reply in replies] == ['hello'] * count

    consumer_tags = set()
    # there should only be a single consumer. we check by looking at the
    # consumer tag on the received messages
    for _, message in fake_replies.messages:
        consumer_tags.add(message.delivery_info['consumer_tag'])
    assert len(consumer_tags) == 1


@pytest.mark.skipif(
    spawn.find_executable('toxiproxy-server') is None,
    reason="toxiproxy not installed"
)
class TestStandaloneProxyDisconnections(object):

    @pytest.fixture(autouse=True)
    def container(self, container_factory, rabbit_config):

        class Service(object):
            name = "service"

            @rpc
            def echo(self, arg):
                return arg

        config = rabbit_config

        container = container_factory(Service, config)
        container.start()

    @pytest.yield_fixture(autouse=True)
    def disable_retry(self):
        # we don't want to wait for multiple retry attempts before
        # connection failures bubble out
        with patch.object(MethodProxy, 'retry', new=False):
            yield

    @pytest.yield_fixture(autouse=True, params=[True, False])
    def use_confirms(self, request):
        with patch.object(MethodProxy, 'use_confirms', new=request.param):
            yield request.param

    @pytest.yield_fixture
    def service_rpc(self, toxiproxy, rabbit_config):

        config = rabbit_config
        config['AMQP_URI'] = toxiproxy.uri

        with ServiceRpcProxy("service", config) as proxy:
            yield proxy

    def test_normal(self, service_rpc):
        assert service_rpc.echo(1) == 1
        assert service_rpc.echo(2) == 2

    def test_down(self, service_rpc, toxiproxy):
        toxiproxy.disable()

        with pytest.raises(socket.error) as exc_info:
            service_rpc.echo(1)
        assert "ECONNREFUSED" in str(exc_info.value)

    def test_timeout(self, service_rpc, toxiproxy):
        toxiproxy.timeout()

        with pytest.raises(IOError) as exc_info:
            service_rpc.echo(1)
        assert "Socket closed" in str(exc_info.value)

    def test_recover_from_down(self, service_rpc, toxiproxy, use_confirms):
        if not use_confirms:
            pytest.skip(
                "unconfirmed messages will be lost after disconnection"
            )

        assert service_rpc.echo(1) == 1

        toxiproxy.disable()

        # publisher cannot connect, raises
        with pytest.raises(IOError) as exc_info:
            service_rpc.echo(2)
        assert (
            # expect the write to raise a BrokenPipe or, if it succeeds,
            # the socket to be closed on the subsequent confirmation read
            "Broken pipe" in str(exc_info.value) or
            "Socket closed" in str(exc_info.value)
        )

        toxiproxy.enable()

        # consumer discovers its socket was closed
        # TODO: can we not reestablish the connection earlier?
        with pytest.raises(RpcConnectionError) as exc_info:
            service_rpc.echo(3)
        assert "Disconnected while waiting for reply" in str(exc_info.value)

        assert service_rpc.echo(4) == 4

    def test_recover_from_timeout(self, service_rpc, toxiproxy, use_confirms):
        if not use_confirms:
            pytest.skip(
                "unconfirmed messages will be lost after disconnection"
            )

        assert service_rpc.echo(1) == 1

        toxiproxy.timeout()

        # publisher cannot connect, raises
        with pytest.raises(IOError) as exc_info:
            service_rpc.echo(2)
        assert (
            # expect the write to raise a BrokenPipe or, if it succeeds,
            # the socket to be closed on the subsequent confirmation read
            "Broken pipe" in str(exc_info.value) or
            "Socket closed" in str(exc_info.value)
        )

        toxiproxy.reset_timeout()

        # consumer discovers its socket was closed
        # TODO: can we not reestablish the connection earlier?
        with pytest.raises(RpcConnectionError) as exc_info:
            service_rpc.echo(3)
        assert "Disconnected while waiting for reply" in str(exc_info.value)

        assert service_rpc.echo(4) == 4<|MERGE_RESOLUTION|>--- conflicted
+++ resolved
@@ -1,8 +1,5 @@
 import socket
-<<<<<<< HEAD
 from distutils import spawn
-=======
->>>>>>> cd0232ad
 
 import eventlet
 import pytest
@@ -11,11 +8,7 @@
 from nameko.containers import WorkerContext
 from nameko.exceptions import RemoteError, RpcConnectionError, RpcTimeout
 from nameko.extensions import DependencyProvider
-<<<<<<< HEAD
 from nameko.rpc import MethodProxy, Responder, rpc
-=======
-from nameko.rpc import Responder, rpc
->>>>>>> cd0232ad
 from nameko.standalone.rpc import ClusterRpcProxy, ServiceRpcProxy
 from nameko.testing.utils import get_rabbit_connections
 
@@ -32,6 +25,7 @@
     This is a test facilty! Write specific Dependencies to make use of
     values in ``WorkerContext.data``, don't expose it directly.
     """
+
     def get_dependency(self, worker_ctx):
         def get_context_value(key):
             return worker_ctx.data.get(key)
