import eventlet
eventlet.monkey_patch()
import sys

from functools import partial
import logging
from urlparse import urlparse

from kombu import Connection
from pyrabbit.api import Client
import pytest

running_services = []


def _get_connection(uri):
    conn = Connection(uri)
    return conn


def pytest_addoption(parser):
    parser.addoption(
        '--blocking-detection',
        action='store_true',
        dest='blocking_detection',
        help='turn on eventlet hub blocking detection')

    parser.addoption(
        "--log-level", action="store",
        default='DEBUG',
        help=("The logging-level for the test run."))

    parser.addoption(
        "--amqp-uri", action="store",
        default='amqp://guest:guest@localhost:5672/nameko',
        help=("The AMQP-URI to connect to rabbit with."))

    parser.addoption(
        "--rabbit-ctl-uri", action="store",
        default='http://guest:guest@localhost:15672',
        help=("The URI for rabbit's management API."))


def pytest_configure(config):
    # monkey patch an encoding attribute onto GreenPipe to
    # satisfy a pytest assertion
    import py
    from eventlet.greenio import GreenPipe
    GreenPipe.encoding = py.std.sys.stdout.encoding

    if config.option.blocking_detection:
        from eventlet import debug
        debug.hub_blocking_detection(True)

    log_level = config.getoption('log_level')
    if log_level is not None:
        log_level = getattr(logging, log_level)
        logging.basicConfig(level=log_level, stream=sys.stderr)


@pytest.fixture
def rabbit_config(request):
    amqp_uri = request.config.getoption('amqp_uri')

    conf = {'amqp_uri': amqp_uri}

    uri = urlparse(amqp_uri)
    conf['vhost'] = uri.path[1:]
    conf['username'] = uri.username
    return conf


@pytest.fixture
def rabbit_manager(request):
    config = request.config

    rabbit_ctl_uri = urlparse(config.getoption('rabbit_ctl_uri'))
    host_port = '{0.hostname}:{0.port}'.format(rabbit_ctl_uri)

    rabbit = Client(
        host_port, rabbit_ctl_uri.username, rabbit_ctl_uri.password)

    return rabbit


@pytest.fixture
def reset_rabbit(request, rabbit_manager, rabbit_config):
    vhost = rabbit_config['vhost']
    username = rabbit_config['username']

    def del_vhost():
        try:
            rabbit_manager.delete_vhost(vhost)
        except:
            pass

    request.addfinalizer(del_vhost)

    del_vhost()

    rabbit_manager.create_vhost(vhost)
    rabbit_manager.set_vhost_permissions(vhost, username, '.*', '.*', '.*')


@pytest.fixture
def get_connection(request, reset_rabbit):
    amqp_uri = request.config.getoption('amqp_uri')
    return partial(_get_connection, amqp_uri)


@pytest.fixture
def connection(request, reset_rabbit):
    amqp_uri = request.config.getoption('amqp_uri')
    return _get_connection(amqp_uri)


@pytest.fixture(autouse=True)
def reset_mock_proxy(request):
    from nameko.testing.proxy import reset_state
    reset_state()


@pytest.fixture
<<<<<<< HEAD
def container_factory(request, reset_rabbit):
    def make_container(service, config):
        from nameko.service import ServiceContainer
        return ServiceContainer(service, config)
    return make_container


@pytest.fixture
def start_service(request, get_connection):
=======
def start_service(request, get_connection, reset_rabbit):
>>>>>>> 2712457a

    def _start_service(cls, service_name):
        # making sure we import this as late as possible
        # to get correct coverage
        from nameko.service import Service

        srv = Service(cls, get_connection, 'rpc', service_name)
        running_services.append(srv)
        srv.start()
        srv.consume_ready.wait()
        eventlet.sleep()
        return srv.service

    def kill_all_services():
        for s in running_services:
            try:
                s.kill()
            except:
                pass
        del running_services[:]

    request.addfinalizer(kill_all_services)
    return _start_service


@pytest.fixture
def kill_services(request, reset_rabbit):

    def _kill_services(name):
        for s in running_services:
            if s.topic == name:
                s.kill()

    return _kill_services<|MERGE_RESOLUTION|>--- conflicted
+++ resolved
@@ -121,7 +121,6 @@
 
 
 @pytest.fixture
-<<<<<<< HEAD
 def container_factory(request, reset_rabbit):
     def make_container(service, config):
         from nameko.service import ServiceContainer
@@ -130,10 +129,7 @@
 
 
 @pytest.fixture
-def start_service(request, get_connection):
-=======
 def start_service(request, get_connection, reset_rabbit):
->>>>>>> 2712457a
 
     def _start_service(cls, service_name):
         # making sure we import this as late as possible
