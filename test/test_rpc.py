--- conflicted
+++ resolved
@@ -388,7 +388,6 @@
 
     rpc_consumer = get_extension(container, RpcConsumer)
 
-<<<<<<< HEAD
     original_handle_result = rpc_consumer.handle_result
 
     def side_effect(msg, *args):
@@ -399,11 +398,6 @@
 
         patched.side_effect = side_effect
 
-=======
-    with patch.object(
-        rpc_consumer, 'handle_result', wraps=rpc_consumer.handle_result
-    ) as patched:
->>>>>>> 7c9bc874
         # use a standalone rpc client to call exampleservice.say_hello()
         with ServiceRpcClient("exampleservice", context_data) as client:
             assert client.say_hello() == "hello"
