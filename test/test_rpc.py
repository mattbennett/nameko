--- conflicted
+++ resolved
@@ -7,11 +7,7 @@
 
 from nameko.containers import (
     ServiceContainer, WorkerContextBase, WorkerContext, NAMEKO_CONTEXT_KEYS)
-<<<<<<< HEAD
-from nameko.extensions import Dependency
-=======
 from nameko.extensions import DependencyProvider
->>>>>>> 2a613a5b
 from nameko.events import event_handler
 from nameko.exceptions import (
     RemoteError, MethodNotFound, UnknownService, IncorrectSignature,
@@ -37,11 +33,7 @@
 }
 
 
-<<<<<<< HEAD
-class Translator(Dependency):
-=======
 class Translator(DependencyProvider):
->>>>>>> 2a613a5b
 
     def get_dependency(self, worker_ctx):
         def translate(value):
@@ -50,11 +42,7 @@
         return translate
 
 
-<<<<<<< HEAD
-class WorkerErrorLogger(Dependency):
-=======
 class WorkerErrorLogger(DependencyProvider):
->>>>>>> 2a613a5b
 
     expected = {}
     unexpected = {}
