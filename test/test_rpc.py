import socket
import uuid
import warnings

import eventlet
import pytest
from eventlet.event import Event
from kombu.connection import Connection
from mock import Mock, call, create_autospec, patch

from test import skip_if_no_toxiproxy

from nameko.containers import ServiceContainer
from nameko.events import event_handler
from nameko.exceptions import (
    IncorrectSignature, MalformedRequest, MethodNotFound, RemoteError,
    UnknownService)
from nameko.extensions import DependencyProvider
from nameko.messaging import QueueConsumer
from nameko.rpc import (
    MethodProxy, ReplyListener, Responder, Rpc, RpcConsumer, RpcProxy, rpc)
from nameko.standalone.rpc import ServiceRpcProxy
<<<<<<< HEAD
from nameko.testing.services import (
    dummy, entrypoint_hook, restrict_entrypoints)
from nameko.testing.utils import (
    get_extension, wait_for_call, wait_for_worker_idle)
from nameko.testing.waiting import wait_for_call as patch_wait
=======
from nameko.testing.services import entrypoint_hook, restrict_entrypoints
from nameko.testing.utils import get_extension, wait_for_call
>>>>>>> 37298fed


class ExampleError(Exception):
    pass


hello = object()
translations = {
    'en': {hello: 'hello'},
    'fr': {hello: 'bonjour'},
}


class Translator(DependencyProvider):

    def get_dependency(self, worker_ctx):
        def translate(value):
            lang = worker_ctx.data['language']
            return translations[lang][value]
        return translate


class WorkerErrorLogger(DependencyProvider):

    expected = {}
    unexpected = {}

    def worker_result(self, worker_ctx, result=None, exc_info=None):
        if exc_info is None:
            return  # nothing to do

        exc = exc_info[1]
        expected_exceptions = getattr(
            worker_ctx.entrypoint, 'expected_exceptions', ())

        if isinstance(exc, expected_exceptions):
            self.expected[worker_ctx.entrypoint.method_name] = type(exc)
        else:
            self.unexpected[worker_ctx.entrypoint.method_name] = type(exc)


class ExampleService(object):
    name = 'exampleservice'

    logger = WorkerErrorLogger()
    translate = Translator()
    example_rpc = RpcProxy('exampleservice')
    unknown_rpc = RpcProxy('unknown_service')

    @rpc
    def task_a(self, *args, **kwargs):
        return "result_a"

    @rpc
    def task_b(self, *args, **kwargs):
        return "result_b"

    @rpc(expected_exceptions=ExampleError)
    def broken(self):
        raise ExampleError("broken")

    @rpc(expected_exceptions=(KeyError, ValueError))
    def very_broken(self):
        raise AttributeError

    @rpc
    def call_async(self):
        res1 = self.example_rpc.task_a.call_async()
        res2 = self.example_rpc.task_b.call_async()
        res3 = self.example_rpc.echo.call_async()
        return [res2.result(), res1.result(), res3.result()]

    @rpc
    def deprecated_async(self):
        return self.example_rpc.echo.async().result()

    @rpc
    def call_unknown(self):
        return self.unknown_rpc.any_method()

    @rpc
    def echo(self, *args, **kwargs):
        return args, kwargs

    @rpc
    def say_hello(self):
        return self.translate(hello)

    @event_handler('srcservice', 'eventtype')
    def async_task(self):
        pass


@pytest.yield_fixture
def get_rpc_exchange():
    with patch('nameko.rpc.get_rpc_exchange', autospec=True) as patched:
        yield patched


@pytest.yield_fixture
def queue_consumer():
    replacement = create_autospec(QueueConsumer)
    with patch.object(QueueConsumer, 'bind') as mock_ext:
        mock_ext.return_value = replacement
        yield replacement


def test_rpc_consumer(get_rpc_exchange, queue_consumer, mock_container):

    container = mock_container
    container.shared_extensions = {}
    container.config = {}
    container.service_name = "exampleservice"
    container.service_cls = Mock(rpcmethod=lambda: None)

    exchange = Mock()
    get_rpc_exchange.return_value = exchange

    consumer = RpcConsumer().bind(container)

    entrypoint = Rpc().bind(container, "rpcmethod")
    entrypoint.rpc_consumer = consumer

    entrypoint.setup()
    consumer.setup()
    queue_consumer.setup()

    queue = consumer.queue
    assert queue.name == "rpc-exampleservice"
    assert queue.routing_key == "exampleservice.*"
    assert queue.exchange == exchange
    assert queue.durable

    queue_consumer.register_provider.assert_called_once_with(consumer)

    consumer.register_provider(entrypoint)
    assert consumer._providers == set([entrypoint])

    routing_key = "exampleservice.rpcmethod"
    assert consumer.get_provider_for_method(routing_key) == entrypoint

    routing_key = "exampleservice.invalidmethod"
    with pytest.raises(MethodNotFound):
        consumer.get_provider_for_method(routing_key)

    consumer.unregister_provider(entrypoint)
    assert consumer._providers == set()


def test_rpc_consumer_unregisters_if_no_providers(
    container_factory, rabbit_config
):
    class Service(object):
        name = "service"

        @rpc
        def method(self):
            pass

    container = container_factory(Service, rabbit_config)
    restrict_entrypoints(container)  # disable 'method' entrypoint

    rpc_consumer = get_extension(container, RpcConsumer)
    with patch.object(rpc_consumer, 'queue_consumer') as queue_consumer:
        rpc_consumer.stop()

    assert queue_consumer.unregister_provider.called
    assert rpc_consumer._unregistered_from_queue_consumer.ready()


def test_reply_listener(get_rpc_exchange, queue_consumer, mock_container):

    container = mock_container
    container.shared_extensions = {}
    container.config = {}
    container.service_name = "exampleservice"

    exchange = Mock()
    get_rpc_exchange.return_value = exchange

    reply_listener = ReplyListener().bind(container)

    forced_uuid = uuid.uuid4().hex

    with patch('nameko.rpc.uuid', autospec=True) as patched_uuid:
        patched_uuid.uuid4.return_value = forced_uuid

        reply_listener.setup()
        queue_consumer.setup()

        queue = reply_listener.queue
        assert queue.name == "rpc.reply-exampleservice-{}".format(forced_uuid)
        assert queue.exchange == exchange
        assert queue.routing_key == forced_uuid

    queue_consumer.register_provider.assert_called_once_with(reply_listener)

    correlation_id = 1
    reply_event = reply_listener.get_reply_event(correlation_id)

    assert reply_listener._reply_events == {1: reply_event}

    message = Mock()
    message.properties.get.return_value = correlation_id
    reply_listener.handle_message("msg", message)

    queue_consumer.ack_message.assert_called_once_with(message)
    assert reply_event.ready()
    assert reply_event.wait() == "msg"

    assert reply_listener._reply_events == {}

    with patch('nameko.rpc._log', autospec=True) as log:
        reply_listener.handle_message("msg", message)
        assert log.debug.call_args == call(
            'Unknown correlation id: %s', correlation_id)


def test_expected_exceptions(rabbit_config):
    container = ServiceContainer(ExampleService, rabbit_config)

    broken = get_extension(container, Rpc, method_name="broken")
    assert broken.expected_exceptions == ExampleError

    very_broken = get_extension(container, Rpc, method_name="very_broken")
    assert very_broken.expected_exceptions == (KeyError, ValueError)


# =============================================================================
# INTEGRATION TESTS
# =============================================================================

def test_expected_exceptions_integration(container_factory, rabbit_config):
    container = container_factory(ExampleService, rabbit_config)
    container.start()

    worker_logger = get_extension(container, WorkerErrorLogger)

    with entrypoint_hook(container, 'broken') as broken:
        with pytest.raises(ExampleError):
            broken()

    with entrypoint_hook(container, 'very_broken') as very_broken:
        with pytest.raises(AttributeError):
            very_broken()

    assert worker_logger.expected == {'broken': ExampleError}
    assert worker_logger.unexpected == {'very_broken': AttributeError}


def test_rpc_consumer_creates_single_consumer(container_factory, rabbit_config,
                                              rabbit_manager):
    container = container_factory(ExampleService, rabbit_config)
    container.start()

    # we should have 3 queues:
    #   * RPC requests
    #   * RPC replies
    #   * events
    vhost = rabbit_config['vhost']
    queues = rabbit_manager.get_queues(vhost)
    assert len(queues) == 3

    # each one should have one consumer
    rpc_queue = rabbit_manager.get_queue(vhost, "rpc-exampleservice")
    assert len(rpc_queue['consumer_details']) == 1
    evt_queue = rabbit_manager.get_queue(
        vhost, "evt-srcservice-eventtype--exampleservice.async_task")
    assert len(evt_queue['consumer_details']) == 1

    queue_names = [queue['name'] for queue in queues]
    reply_queue_names = [name for name in queue_names if 'rpc.reply' in name]
    assert len(reply_queue_names) == 1
    reply_queue_name = reply_queue_names[0]
    reply_queue = rabbit_manager.get_queue(vhost, reply_queue_name)
    assert len(reply_queue['consumer_details']) == 1

    # and share a single connection
    consumer_connection_names = set(
        queue['consumer_details'][0]['channel_details']['connection_name']
        for queue in [rpc_queue, evt_queue, reply_queue]
    )
    assert len(consumer_connection_names) == 1


def test_rpc_args_kwargs(container_factory, rabbit_config):

    container = container_factory(ExampleService, rabbit_config)
    container.start()

    with entrypoint_hook(container, 'echo') as echo:
        assert echo() == ((), {})
        assert echo("a", "b") == (("a", "b"), {})
        assert echo(foo="bar") == ((), {'foo': 'bar'})
        assert echo("arg", kwarg="kwarg") == (("arg",), {'kwarg': 'kwarg'})


def test_rpc_context_data(container_factory, rabbit_config):

    container = container_factory(ExampleService, rabbit_config)
    container.start()

    context_data = {
        'language': 'en',
        'auth_token': '123456789'
    }

    with entrypoint_hook(container, 'say_hello', context_data) as say_hello:
        assert say_hello() == "hello"

    context_data['language'] = 'fr'

    with entrypoint_hook(container, 'say_hello', context_data) as say_hello:
        assert say_hello() == "bonjour"


@pytest.mark.usefixtures("predictable_call_ids")
def test_rpc_headers(container_factory, rabbit_config):

    container = container_factory(ExampleService, rabbit_config)

    context_data = {
        'language': 'en',
        'otherheader': 'othervalue'
    }

    headers = {}
    rpc_consumer = get_extension(container, RpcConsumer)
    handle_message = rpc_consumer.handle_message

    with patch.object(
            rpc_consumer, 'handle_message', autospec=True) as patched_handler:
        def side_effect(body, message):
            headers.update(message.headers)  # extract message headers
            return handle_message(body, message)

        patched_handler.side_effect = side_effect
        container.start()

    # use a standalone rpc proxy to call exampleservice.say_hello()
    with ServiceRpcProxy(
        "exampleservice", rabbit_config, context_data
    ) as proxy:
        proxy.say_hello()

    # headers as per context data, plus call stack
    assert headers == {
        'nameko.language': 'en',
        'nameko.otherheader': 'othervalue',
        'nameko.call_id_stack': ['standalone_rpc_proxy.call.0'],
    }


def test_rpc_existing_method(container_factory, rabbit_config):

    container = container_factory(ExampleService, rabbit_config)
    container.start()

    with ServiceRpcProxy("exampleservice", rabbit_config) as proxy:
        assert proxy.task_a() == "result_a"
        assert proxy.task_b() == "result_b"


def test_async_rpc(container_factory, rabbit_config):

    container = container_factory(ExampleService, rabbit_config)
    container.start()

    with entrypoint_hook(container, 'call_async') as call_async:
        assert call_async() == ["result_b", "result_a", [[], {}]]


def test_async_rpc_deprecation_warning(container_factory, rabbit_config):

    container = container_factory(ExampleService, rabbit_config)
    container.start()

    with entrypoint_hook(container, 'deprecated_async') as call_async:

        # TODO: pytest.warns is not supported until pytest >= 2.8.0, whose
        # `testdir` plugin is not compatible with eventlet on python3 --
        # see https://github.com/mattbennett/eventlet-pytest-bug
        with warnings.catch_warnings(record=True) as ws:
            assert call_async() == [[], {}]
            assert len(ws) == 1
            assert issubclass(ws[-1].category, DeprecationWarning)
            assert "deprecated" in str(ws[-1].message)


def test_rpc_incorrect_signature(container_factory, rabbit_config):

    class Service(object):
        name = "service"

        @rpc
        def no_args(self):
            pass

        @rpc
        def args_only(self, a):
            pass

        @rpc
        def kwargs_only(self, a=None):
            pass

        @rpc
        def star_args(self, *args):
            pass

        @rpc
        def star_kwargs(self, **kwargs):
            pass

        @rpc
        def args_star_args(self, a, *args):
            pass

        @rpc
        def args_star_kwargs(self, a, **kwargs):
            pass

    container = container_factory(Service, rabbit_config)
    container.start()

    method_calls = [
        (('no_args', (), {}), True),
        (('no_args', ('bad arg',), {}), False),
        (('args_only', ('arg',), {}), True),
        (('args_only', (), {'a': 'arg'}), True),
        (('args_only', (), {'arg': 'arg'}), False),
        (('kwargs_only', ('a',), {}), True),
        (('kwargs_only', (), {'a': 'arg'}), True),
        (('kwargs_only', (), {'arg': 'arg'}), False),
        (('star_args', ('a', 'b'), {}), True),
        (('star_args', (), {'c': 'c'}), False),
        (('args_star_args', ('a',), {}), True),
        (('args_star_args', ('a', 'b'), {}), True),
        (('args_star_args', (), {}), False),
        (('args_star_args', (), {'c': 'c'}), False),
        (('args_star_kwargs', ('a',), {}), True),
        (('args_star_kwargs', ('a', 'b'), {}), False),
        (('args_star_kwargs', ('a', 'b'), {'c': 'c'}), False),
        (('args_star_kwargs', (), {}), False),
    ]

    for signature, is_valid_call in method_calls:

        method_name, args, kwargs = signature

        with ServiceRpcProxy("service", rabbit_config) as proxy:
            method = getattr(proxy, method_name)

            if not is_valid_call:
                with pytest.raises(IncorrectSignature):
                    method(*args, **kwargs)
            else:
                method(*args, **kwargs)  # no raise


def test_rpc_missing_method(container_factory, rabbit_config):

    container = container_factory(ExampleService, rabbit_config)
    container.start()

    with ServiceRpcProxy("exampleservice", rabbit_config) as proxy:
        with pytest.raises(MethodNotFound) as exc_info:
            proxy.task_c()
    assert str(exc_info.value) == "task_c"


def test_rpc_invalid_message():
    entrypoint = Rpc()
    with pytest.raises(MalformedRequest) as exc:
        entrypoint.handle_message({'args': ()}, None)  # missing 'kwargs'
    assert 'Message missing `args` or `kwargs`' in str(exc)


def test_handle_message_raise_malformed_request(
        container_factory, rabbit_config):
    container = container_factory(ExampleService, rabbit_config)
    container.start()

    with pytest.raises(MalformedRequest):
        with patch('nameko.rpc.Rpc.handle_message') as handle_message:
            handle_message.side_effect = MalformedRequest('bad request')
            with ServiceRpcProxy("exampleservice", rabbit_config) as proxy:
                proxy.task_a()


def test_handle_message_raise_other_exception(
        container_factory, rabbit_config):
    container = container_factory(ExampleService, rabbit_config)
    container.start()

    with pytest.raises(RemoteError):
        with patch('nameko.rpc.Rpc.handle_message') as handle_message:
            handle_message.side_effect = Exception('broken')
            with ServiceRpcProxy("exampleservice", rabbit_config) as proxy:
                proxy.task_a()


def test_rpc_broken_method(container_factory, rabbit_config):

    container = container_factory(ExampleService, rabbit_config)
    container.start()

    with ServiceRpcProxy("exampleservice", rabbit_config) as proxy:
        with pytest.raises(RemoteError) as exc_info:
            proxy.broken()
    assert exc_info.value.exc_type == "ExampleError"


def test_rpc_unknown_service(container_factory, rabbit_config):
    container = container_factory(ExampleService, rabbit_config)
    container.start()

    with ServiceRpcProxy("exampleservice", rabbit_config) as proxy:
        # success
        assert proxy.task_a()

        # failure
        with pytest.raises(RemoteError) as exc_info:
            proxy.call_unknown()

    assert exc_info.value.exc_type == "UnknownService"


def test_rpc_unknown_service_standalone(rabbit_config):

    with ServiceRpcProxy("unknown_service", rabbit_config) as proxy:
        with pytest.raises(UnknownService) as exc_info:
            proxy.anything()

    assert exc_info.value._service_name == 'unknown_service'


def test_rpc_container_being_killed_retries(
        container_factory, rabbit_config):

    container = container_factory(ExampleService, rabbit_config)
    container.start()

    def wait_for_result():
        with ServiceRpcProxy("exampleservice", rabbit_config) as proxy:
            return proxy.task_a()

    container._being_killed = True

    rpc_provider = get_extension(container, Rpc, method_name='task_a')

    with patch.object(
        rpc_provider,
        'rpc_consumer',
        wraps=rpc_provider.rpc_consumer,
    ) as wrapped_consumer:
        waiter = eventlet.spawn(wait_for_result)
        with wait_for_call(1, wrapped_consumer.requeue_message):
            pass  # wait until at least one message has been requeued
        assert not waiter.dead

    container._being_killed = False
    assert waiter.wait() == 'result_a'  # now completed


def test_rpc_consumer_sharing(container_factory, rabbit_config,
                              rabbit_manager):
    """ Verify that the RpcConsumer unregisters from the queueconsumer when
    the first provider unregisters itself. Otherwise it keeps consuming
    messages for the unregistered provider, raising MethodNotFound.
    """

    container = container_factory(ExampleService, rabbit_config)
    container.start()

    task_a = get_extension(container, Rpc, method_name="task_a")
    task_a_stop = task_a.stop

    task_b = get_extension(container, Rpc, method_name="task_b")
    task_b_stop = task_b.stop

    task_a_stopped = Event()

    def patched_task_a_stop():
        task_a_stop()  # stop immediately
        task_a_stopped.send(True)

    def patched_task_b_stop():
        eventlet.sleep(2)  # stop after 2 seconds
        task_b_stop()

    with patch.object(task_b, 'stop', patched_task_b_stop), \
            patch.object(task_a, 'stop', patched_task_a_stop):

        # stop the container and wait for task_a to stop
        # task_b will still be in the process of stopping
        eventlet.spawn(container.stop)
        task_a_stopped.wait()

        # try to call task_a.
        # should timeout, rather than raising MethodNotFound
        with ServiceRpcProxy("exampleservice", rabbit_config) as proxy:
            with pytest.raises(eventlet.Timeout):
                with eventlet.Timeout(1):
                    proxy.task_a()

    # kill the container so we don't have to wait for task_b to stop
    container.kill()


def test_rpc_consumer_cannot_exit_with_providers(
        container_factory, rabbit_config):

    container = container_factory(ExampleService, rabbit_config)
    container.start()

    task_a = get_extension(container, Rpc, method_name="task_a")

    def never_stops():
        while True:
            eventlet.sleep()

    with patch.object(task_a, 'stop', never_stops):
        with pytest.raises(eventlet.Timeout):
            with eventlet.Timeout(1):
                container.stop()

    # kill off task_a's misbehaving rpc provider
    container.kill()


@skip_if_no_toxiproxy
class TestProxyDisconnections(object):
    """ Test and demonstrate behaviour under poor network conditions.

    Publisher confirms must be enabled for some of these tests to pass. Without
    confirms, previously used but now dead connections will accept writes
    without raising. These tests are skipped in this scenario.

    Note that publisher confirms do not protect against sockets that remain
    open but do not deliver messages (i.e. `toxiproxy.timeout(0)`).
    This can only be mitigated with AMQP heartbeats (not yet supported)
    """

    @pytest.fixture(autouse=True)
    def server_container(self, container_factory, rabbit_config):

        class Service(object):
            name = "server"

            @rpc
            def echo(self, arg):
                return arg

        config = rabbit_config

        container = container_factory(Service, config)
        container.start()

    @pytest.fixture(autouse=True)
    def client_container(self, container_factory, rabbit_config):

        class Service(object):
            name = "client"

            server_rpc = RpcProxy("server")

            @dummy
            def echo(self, arg):
                return self.server_rpc.echo(arg)

        container = container_factory(Service, rabbit_config)
        container.start()
        return container

    @pytest.yield_fixture(autouse=True)
    def retry(self, request):
        retry = False
        if "enable_retry" in request.keywords:
            retry = True

        with patch.object(MethodProxy, 'retry', new=retry):
            yield

    @pytest.yield_fixture(autouse=True, params=[True, False])
    def use_confirms(self, request):
        with patch.object(MethodProxy, 'use_confirms', new=request.param):
            yield request.param

    @pytest.yield_fixture(autouse=True)
    def toxic_rpc_proxy(self, toxiproxy):
        with patch.object(MethodProxy, 'amqp_uri', new=toxiproxy.uri):
            yield

    def test_normal(self, client_container):

        with entrypoint_hook(client_container, 'echo') as echo:
            assert echo(1) == 1
            assert echo(2) == 2

    def test_down(self, client_container, toxiproxy):
        toxiproxy.disable()

        with pytest.raises(socket.error) as exc_info:
            with entrypoint_hook(client_container, 'echo') as echo:
                echo(1)
            assert "Socket closed" in str(exc_info.value)

    def test_timeout(self, client_container, toxiproxy):
        toxiproxy.timeout()

        with pytest.raises(IOError) as exc_info:
            with entrypoint_hook(client_container, 'echo') as echo:
                echo(1)
            assert "Socket closed" in str(exc_info.value)

    def test_reuse_when_down(
        self, client_container, toxiproxy, use_confirms
    ):
        if not use_confirms:
            pytest.skip(
                "unconfirmed messages will be lost after disconnection"
            )

        with entrypoint_hook(client_container, 'echo') as echo:
            assert echo(1) == 1

        toxiproxy.disable()

        with pytest.raises(IOError) as exc_info:
            with entrypoint_hook(client_container, 'echo') as echo:
                echo(2)
        assert (
            # expect the write to raise a BrokenPipe or, if it succeeds,
            # the socket to be closed on the subsequent confirmation read
            "Broken pipe" in str(exc_info.value) or
            "Socket closed" in str(exc_info.value)
        )

    def test_reuse_when_recovered(
        self, client_container, toxiproxy, use_confirms
    ):
        if not use_confirms:
            pytest.skip(
                "unconfirmed messages will be lost after disconnection"
            )

        with entrypoint_hook(client_container, 'echo') as echo:
            assert echo(1) == 1

        toxiproxy.disable()

        with pytest.raises(IOError) as exc_info:
            with entrypoint_hook(client_container, 'echo') as echo:
                echo(2)
        assert (
            # expect the write to raise a BrokenPipe or, if it succeeds,
            # the socket to be closed on the subsequent confirmation read
            "Broken pipe" in str(exc_info.value) or
            "Socket closed" in str(exc_info.value)
        )

        toxiproxy.enable()

        with entrypoint_hook(client_container, 'echo') as echo:
            assert echo(3) == 3

    @pytest.mark.enable_retry
    def test_with_retry_policy(
        self, client_container, toxiproxy, use_confirms
    ):
        if not use_confirms:
            pytest.skip(
                "unconfirmed messages will be lost after disconnection"
            )

        with entrypoint_hook(client_container, 'echo') as echo:
            assert echo(1) == 1

        toxiproxy.disable()

        def enable_after_retry(args, kwargs, res, exc_info):
            toxiproxy.enable()
            return True

        # call 2 succeeds (after reconnecting via retry policy)
        with patch_wait(Connection, 'connect', callback=enable_after_retry):
            with entrypoint_hook(client_container, 'echo') as echo:
                assert echo(2) == 2


@skip_if_no_toxiproxy
class TestResponderDisconnections(object):
    """ Test and demonstrate behaviour under poor network conditions.

    Publisher confirms must be enabled for some of these tests to pass. Without
    confirms, previously used but now dead connections will accept writes
    without raising. These tests are skipped in this scenario.

    Note that publisher confirms do not protect against sockets that remain
    open but do not deliver messages (i.e. `toxiproxy.timeout(0)`).
    This can only be mitigated with AMQP heartbeats (not yet supported)
    """

    @pytest.yield_fixture(autouse=True)
    def toxic_responder(self, toxiproxy):
        with patch.object(Responder, 'amqp_uri', new=toxiproxy.uri):
            yield

    @pytest.yield_fixture(autouse=True, params=[True, False])
    def use_confirms(self, request):
        with patch.object(Responder, 'use_confirms', new=request.param):
            yield request.param

    @pytest.yield_fixture(autouse=True)
    def retry(self, request):
        retry = False
        if "enable_retry" in request.keywords:
            retry = True

        with patch.object(MethodProxy, 'retry', new=retry):
            yield

    @pytest.fixture(autouse=True)
    def container(self, container_factory, rabbit_config):

        class Service(object):
            name = "service"

            @rpc
            def echo(self, arg):
                return arg

        config = rabbit_config

        container = container_factory(Service, config)
        container.start()
        return container

    @pytest.yield_fixture
    def service_rpc(self, rabbit_config):
        with ServiceRpcProxy("service", rabbit_config) as proxy:
            yield proxy

    def test_normal(self, service_rpc):
        assert service_rpc.echo(1) == 1
        assert service_rpc.echo(2) == 2

    def test_down(self, service_rpc, toxiproxy):
        toxiproxy.disable()

        # TODO
        # spawn a thread to call the RPC proxy (will wait forever)
        # use new entrypoint waiter to catch the responder socket error

    def test_timeout(self, service_rpc, toxiproxy):
        toxiproxy.timeout()

        # TODO
        # spawn a thread to call the RPC proxy (will wait forever)
        # use new entrypoint waiter to catch the responder socket timeout

    def test_reuse_when_down(self, service_rpc, toxiproxy, use_confirms):
        if not use_confirms:
            pytest.skip(
                "unconfirmed messages will be lost after disconnection"
            )

        assert service_rpc.echo(1) == 1

        toxiproxy.disable()

        # TODO
        # spawn a thread to call the RPC proxy (will wait forever)
        # use new entrypoint waiter to catch the responder socket error

    def test_reuse_when_recovered(self, service_rpc, toxiproxy, use_confirms):
        if not use_confirms:
            pytest.skip(
                "unconfirmed messages will be lost after disconnection"
            )

        assert service_rpc.echo(1) == 1

        toxiproxy.disable()

        # TODO
        # spawn a thread to call the RPC proxy (will wait forever)
        # use new entrypoint waiter to catch the responder socket error

        toxiproxy.enable()

        assert service_rpc.echo(3) == 3

    @pytest.mark.enable_retry
    def test_with_retry_policy(self, service_rpc, toxiproxy, use_confirms):
        if not use_confirms:
            pytest.skip(
                "unconfirmed messages will be lost after disconnection"
            )

        assert service_rpc.echo(1) == 1

        toxiproxy.disable()

        def enable_after_retry(args, kwargs, res, exc_info):
            toxiproxy.enable()
            return True

        # call 2 succeeds (after reconnecting via retry policy)
        with patch_wait(Connection, 'connect', callback=enable_after_retry):
            assert service_rpc.echo(2) == 2<|MERGE_RESOLUTION|>--- conflicted
+++ resolved
@@ -20,16 +20,10 @@
 from nameko.rpc import (
     MethodProxy, ReplyListener, Responder, Rpc, RpcConsumer, RpcProxy, rpc)
 from nameko.standalone.rpc import ServiceRpcProxy
-<<<<<<< HEAD
 from nameko.testing.services import (
     dummy, entrypoint_hook, restrict_entrypoints)
-from nameko.testing.utils import (
-    get_extension, wait_for_call, wait_for_worker_idle)
+from nameko.testing.utils import get_extension, wait_for_call
 from nameko.testing.waiting import wait_for_call as patch_wait
-=======
-from nameko.testing.services import entrypoint_hook, restrict_entrypoints
-from nameko.testing.utils import get_extension, wait_for_call
->>>>>>> 37298fed
 
 
 class ExampleError(Exception):
