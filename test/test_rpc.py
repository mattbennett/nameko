import uuid

import eventlet
from eventlet.event import Event
from mock import patch, Mock, call
import pytest

from nameko.containers import (
    ServiceContainer, WorkerContextBase, NAMEKO_CONTEXT_KEYS)
from nameko.extensions import DependencyProvider
from nameko.events import event_handler
from nameko.exceptions import (
    RemoteError, MethodNotFound, UnknownService, IncorrectSignature,
    MalformedRequest)
from nameko.messaging import QueueConsumer
from nameko.rpc import (
    rpc, RpcProxy, RpcConsumer, Rpc, ReplyListener,
)
from nameko.standalone.rpc import ServiceRpcProxy
from nameko.testing.services import entrypoint_hook, restrict_entrypoints
from nameko.testing.utils import (
    get_extension, wait_for_call, wait_for_worker_idle)


class ExampleError(Exception):
    pass


hello = object()
translations = {
    'en': {hello: 'hello'},
    'fr': {hello: 'bonjour'},
}


class Translator(DependencyProvider):

    def get_dependency(self, worker_ctx):
        def translate(value):
            lang = worker_ctx.data['language']
            return translations[lang][value]
        return translate


class WorkerErrorLogger(DependencyProvider):

    expected = {}
    unexpected = {}

    def worker_result(self, worker_ctx, result=None, exc_info=None):
        if exc_info is None:
            return  # nothing to do

        exc = exc_info[1]
        expected_exceptions = getattr(
            worker_ctx.entrypoint, 'expected_exceptions', ())

        if isinstance(exc, expected_exceptions):
            self.expected[worker_ctx.entrypoint.method_name] = type(exc)
        else:
            self.unexpected[worker_ctx.entrypoint.method_name] = type(exc)


class CustomWorkerContext(WorkerContextBase):
    context_keys = NAMEKO_CONTEXT_KEYS + ('custom_header',)


class ExampleService(object):
    name = 'exampleservice'

    logger = WorkerErrorLogger()
    translate = Translator()
    example_rpc = RpcProxy('exampleservice')
    unknown_rpc = RpcProxy('unknown_service')

    @rpc
    def task_a(self, *args, **kwargs):
        return "result_a"

    @rpc
    def task_b(self, *args, **kwargs):
        return "result_b"

    @rpc(expected_exceptions=ExampleError)
    def broken(self):
        raise ExampleError("broken")

    @rpc(expected_exceptions=(KeyError, ValueError))
    def very_broken(self):
        raise AttributeError

    @rpc
    def call_async(self):
        res1 = self.example_rpc.task_a.async()
        res2 = self.example_rpc.task_b.async()
        res3 = self.example_rpc.echo.async()
        return [res2.result(), res1.result(), res3.result()]

    @rpc
    def call_unknown(self):
        return self.unknown_rpc.any_method()

    @rpc
    def echo(self, *args, **kwargs):
        return args, kwargs

    @rpc
    def say_hello(self):
        return self.translate(hello)

    @event_handler('srcservice', 'eventtype')
    def async_task(self):
        pass


@pytest.yield_fixture
def get_rpc_exchange():
    with patch('nameko.rpc.get_rpc_exchange', autospec=True) as patched:
        yield patched


@pytest.yield_fixture
def queue_consumer():
    replacement = Mock(spec=QueueConsumer)
    with patch.object(QueueConsumer, 'bind', new=replacement) as mock_ext:
        yield mock_ext.return_value


def test_rpc_consumer(get_rpc_exchange, queue_consumer, mock_container):

    container = mock_container
    container.shared_extensions = {}
    container.config = {}
    container.service_name = "exampleservice"
    container.service_cls = Mock(rpcmethod=lambda: None)

    exchange = Mock()
    get_rpc_exchange.return_value = exchange

    consumer = RpcConsumer().bind(container)

    entrypoint = Rpc().bind(container, "rpcmethod")
    entrypoint.rpc_consumer = consumer

    entrypoint.setup()
    consumer.setup()
    queue_consumer.setup()

    queue = consumer.queue
    assert queue.name == "rpc-exampleservice"
    assert queue.routing_key == "exampleservice.*"
    assert queue.exchange == exchange
    assert queue.durable

    queue_consumer.register_provider.assert_called_once_with(consumer)

    consumer.register_provider(entrypoint)
    assert consumer._providers == set([entrypoint])

    routing_key = "exampleservice.rpcmethod"
    assert consumer.get_provider_for_method(routing_key) == entrypoint

    routing_key = "exampleservice.invalidmethod"
    with pytest.raises(MethodNotFound):
        consumer.get_provider_for_method(routing_key)

    consumer.unregister_provider(entrypoint)
    assert consumer._providers == set()


<<<<<<< HEAD
def test_rpc_consumer_unregisters_if_no_providers(
    container_factory, rabbit_config
):
    class Service(object):
        name = "service"

        @rpc
        def method(self):
            pass

    container = container_factory(Service, rabbit_config)
    restrict_entrypoints(container)  # disable 'method' entrypoint

    rpc_consumer = get_extension(container, RpcConsumer)
    with patch.object(rpc_consumer, 'queue_consumer') as queue_consumer:
        rpc_consumer.stop()

    assert queue_consumer.unregister_provider.called
    assert rpc_consumer._unregistered_from_queue_consumer.ready()


def test_reply_listener(get_rpc_exchange, queue_consumer):
=======
def test_reply_listener(get_rpc_exchange, queue_consumer, mock_container):
>>>>>>> 294145f3

    container = mock_container
    container.shared_extensions = {}
    container.config = {}
    container.service_name = "exampleservice"

    exchange = Mock()
    get_rpc_exchange.return_value = exchange

    reply_listener = ReplyListener().bind(container)

    forced_uuid = uuid.uuid4().hex

    with patch('nameko.rpc.uuid', autospec=True) as patched_uuid:
        patched_uuid.uuid4.return_value = forced_uuid

        reply_listener.setup()
        queue_consumer.setup()

        queue = reply_listener.queue
        assert queue.name == "rpc.reply-exampleservice-{}".format(forced_uuid)
        assert queue.exchange == exchange
        assert queue.routing_key == forced_uuid

    queue_consumer.register_provider.assert_called_once_with(reply_listener)

    correlation_id = 1
    reply_event = reply_listener.get_reply_event(correlation_id)

    assert reply_listener._reply_events == {1: reply_event}

    message = Mock()
    message.properties.get.return_value = correlation_id
    reply_listener.handle_message("msg", message)

    queue_consumer.ack_message.assert_called_once_with(message)
    assert reply_event.ready()
    assert reply_event.wait() == "msg"

    assert reply_listener._reply_events == {}

    with patch('nameko.rpc._log', autospec=True) as log:
        reply_listener.handle_message("msg", message)
        assert log.debug.call_args == call(
            'Unknown correlation id: %s', correlation_id)


def test_expected_exceptions(rabbit_config):
    container = ServiceContainer(ExampleService, rabbit_config)

    broken = get_extension(container, Rpc, method_name="broken")
    assert broken.expected_exceptions == ExampleError

    very_broken = get_extension(container, Rpc, method_name="very_broken")
    assert very_broken.expected_exceptions == (KeyError, ValueError)


# =============================================================================
# INTEGRATION TESTS
# =============================================================================

def test_expected_exceptions_integration(container_factory, rabbit_config):
    container = container_factory(ExampleService, rabbit_config)
    container.start()

    worker_logger = get_extension(container, WorkerErrorLogger)

    with entrypoint_hook(container, 'broken') as broken:
        with pytest.raises(ExampleError):
            broken()

    with entrypoint_hook(container, 'very_broken') as very_broken:
        with pytest.raises(AttributeError):
            very_broken()

    wait_for_worker_idle(container)  # wait for worker lifecycle to complete
    assert worker_logger.expected == {'broken': ExampleError}
    assert worker_logger.unexpected == {'very_broken': AttributeError}


def test_rpc_consumer_creates_single_consumer(container_factory, rabbit_config,
                                              rabbit_manager):
    container = container_factory(ExampleService, rabbit_config)
    container.start()

    # we should have 3 queues:
    #   * RPC requests
    #   * RPC replies
    #   * events
    vhost = rabbit_config['vhost']
    queues = rabbit_manager.get_queues(vhost)
    assert len(queues) == 3

    # each one should have one consumer
    rpc_queue = rabbit_manager.get_queue(vhost, "rpc-exampleservice")
    assert len(rpc_queue['consumer_details']) == 1
    evt_queue = rabbit_manager.get_queue(
        vhost, "evt-srcservice-eventtype--exampleservice.async_task")
    assert len(evt_queue['consumer_details']) == 1

    queue_names = [queue['name'] for queue in queues]
    reply_queue_names = [name for name in queue_names if 'rpc.reply' in name]
    assert len(reply_queue_names) == 1
    reply_queue_name = reply_queue_names[0]
    reply_queue = rabbit_manager.get_queue(vhost, reply_queue_name)
    assert len(reply_queue['consumer_details']) == 1

    # and share a single connection
    consumer_connection_names = set(
        queue['consumer_details'][0]['channel_details']['connection_name']
        for queue in [rpc_queue, evt_queue, reply_queue]
    )
    assert len(consumer_connection_names) == 1


def test_rpc_args_kwargs(container_factory, rabbit_config):

    container = container_factory(ExampleService, rabbit_config)
    container.start()

    with entrypoint_hook(container, 'echo') as echo:
        assert echo() == ((), {})
        assert echo("a", "b") == (("a", "b"), {})
        assert echo(foo="bar") == ((), {'foo': 'bar'})
        assert echo("arg", kwarg="kwarg") == (("arg",), {'kwarg': 'kwarg'})


def test_rpc_context_data(container_factory, rabbit_config):

    container = container_factory(ExampleService, rabbit_config)
    container.start()

    context_data = {
        'language': 'en',
        'auth_token': '123456789'
    }

    with entrypoint_hook(container, 'say_hello', context_data) as say_hello:
        assert say_hello() == "hello"

    context_data['language'] = 'fr'

    with entrypoint_hook(container, 'say_hello', context_data) as say_hello:
        assert say_hello() == "bonjour"


@pytest.mark.usefixtures("predictable_call_ids")
def test_rpc_headers(container_factory, rabbit_config):

    container = container_factory(ExampleService, rabbit_config)

    context_data = {
        'language': 'en',
        'bogus_header': '123456789'
    }

    headers = {}
    rpc_consumer = get_extension(container, RpcConsumer)
    handle_message = rpc_consumer.handle_message

    with patch.object(
            rpc_consumer, 'handle_message', autospec=True) as patched_handler:
        def side_effect(body, message):
            headers.update(message.headers)  # extract message headers
            return handle_message(body, message)

        patched_handler.side_effect = side_effect
        container.start()

    # use a standalone rpc proxy to call exampleservice.say_hello()
    with ServiceRpcProxy(
        "exampleservice", rabbit_config, context_data
    ) as proxy:
        proxy.say_hello()

    # bogus_header dropped
    assert headers == {
        'nameko.language': 'en',
        'nameko.call_id_stack': ['standalone_rpc_proxy.call.0'],
    }


@pytest.mark.usefixtures("predictable_call_ids")
def test_rpc_custom_headers(container_factory, rabbit_config):
    container = container_factory(ExampleService, rabbit_config)

    context_data = {
        'language': 'en',
        'bogus_header': '123456789',
        'custom_header': 'specialvalue',
    }

    headers = {}
    rpc_consumer = get_extension(container, RpcConsumer)
    handle_message = rpc_consumer.handle_message

    with patch.object(
            rpc_consumer, 'handle_message', autospec=True) as patched_handler:
        def side_effect(body, message):
            headers.update(message.headers)  # extract message headers
            return handle_message(body, message)

        patched_handler.side_effect = side_effect
        container.start()

    # use a standalone rpc proxy to call exampleservice.say_hello(),
    # with a worker context that enables "custom_header"
    with ServiceRpcProxy(
        "exampleservice", rabbit_config, context_data,
        worker_ctx_cls=CustomWorkerContext
    ) as proxy:
        proxy.say_hello()

    # bogus_header dropped, custom_header present
    assert headers == {
        'nameko.language': 'en',
        'nameko.custom_header': 'specialvalue',
        'nameko.call_id_stack': ['standalone_rpc_proxy.call.0']
    }


def test_rpc_existing_method(container_factory, rabbit_config):

    container = container_factory(ExampleService, rabbit_config)
    container.start()

    with ServiceRpcProxy("exampleservice", rabbit_config) as proxy:
        assert proxy.task_a() == "result_a"
        assert proxy.task_b() == "result_b"


def test_async_rpc(container_factory, rabbit_config):

    container = container_factory(ExampleService, rabbit_config)
    container.start()

    with entrypoint_hook(container, 'call_async') as call_async:
        assert call_async() == ["result_b", "result_a", [[], {}]]


def test_rpc_incorrect_signature(container_factory, rabbit_config):

    class Service(object):
        name = "service"

        @rpc
        def no_args(self):
            pass

        @rpc
        def args_only(self, a):
            pass

        @rpc
        def kwargs_only(self, a=None):
            pass

        @rpc
        def star_args(self, *args):
            pass

        @rpc
        def star_kwargs(self, **kwargs):
            pass

        @rpc
        def args_star_args(self, a, *args):
            pass

        @rpc
        def args_star_kwargs(self, a, **kwargs):
            pass

    container = container_factory(Service, rabbit_config)
    container.start()

    method_calls = [
        (('no_args', (), {}), True),
        (('no_args', ('bad arg',), {}), False),
        (('args_only', ('arg',), {}), True),
        (('args_only', (), {'a': 'arg'}), True),
        (('args_only', (), {'arg': 'arg'}), False),
        (('kwargs_only', ('a',), {}), True),
        (('kwargs_only', (), {'a': 'arg'}), True),
        (('kwargs_only', (), {'arg': 'arg'}), False),
        (('star_args', ('a', 'b'), {}), True),
        (('star_args', (), {'c': 'c'}), False),
        (('args_star_args', ('a',), {}), True),
        (('args_star_args', ('a', 'b'), {}), True),
        (('args_star_args', (), {}), False),
        (('args_star_args', (), {'c': 'c'}), False),
        (('args_star_kwargs', ('a',), {}), True),
        (('args_star_kwargs', ('a', 'b'), {}), False),
        (('args_star_kwargs', ('a', 'b'), {'c': 'c'}), False),
        (('args_star_kwargs', (), {}), False),
    ]

    for signature, is_valid_call in method_calls:

        method_name, args, kwargs = signature

        with ServiceRpcProxy("service", rabbit_config) as proxy:
            method = getattr(proxy, method_name)

            if not is_valid_call:
                with pytest.raises(IncorrectSignature):
                    method(*args, **kwargs)
            else:
                method(*args, **kwargs)  # no raise


def test_rpc_missing_method(container_factory, rabbit_config):

    container = container_factory(ExampleService, rabbit_config)
    container.start()

    with ServiceRpcProxy("exampleservice", rabbit_config) as proxy:
        with pytest.raises(MethodNotFound) as exc_info:
            proxy.task_c()
    assert str(exc_info.value) == "task_c"


def test_rpc_invalid_message():
    entrypoint = Rpc()
    with pytest.raises(MalformedRequest) as exc:
        entrypoint.handle_message({'args': ()}, None)  # missing 'kwargs'
    assert 'Message missing `args` or `kwargs`' in str(exc)


def test_handle_message_raise_malformed_request(
        container_factory, rabbit_config):
    container = container_factory(ExampleService, rabbit_config)
    container.start()

    with pytest.raises(MalformedRequest):
        with patch('nameko.rpc.Rpc.handle_message') as handle_message:
            handle_message.side_effect = MalformedRequest('bad request')
            with ServiceRpcProxy("exampleservice", rabbit_config) as proxy:
                proxy.task_a()


def test_handle_message_raise_other_exception(
        container_factory, rabbit_config):
    container = container_factory(ExampleService, rabbit_config)
    container.start()

    with pytest.raises(RemoteError):
        with patch('nameko.rpc.Rpc.handle_message') as handle_message:
            handle_message.side_effect = Exception('broken')
            with ServiceRpcProxy("exampleservice", rabbit_config) as proxy:
                proxy.task_a()


def test_rpc_broken_method(container_factory, rabbit_config):

    container = container_factory(ExampleService, rabbit_config)
    container.start()

    with ServiceRpcProxy("exampleservice", rabbit_config) as proxy:
        with pytest.raises(RemoteError) as exc_info:
            proxy.broken()
    assert exc_info.value.exc_type == "ExampleError"


def test_rpc_unknown_service(container_factory, rabbit_config):
    container = container_factory(ExampleService, rabbit_config)
    container.start()

    with ServiceRpcProxy("exampleservice", rabbit_config) as proxy:
        # success
        assert proxy.task_a()

        # failure
        with pytest.raises(RemoteError) as exc_info:
            proxy.call_unknown()

    assert exc_info.value.exc_type == "UnknownService"


def test_rpc_unknown_service_standalone(rabbit_config):

    with ServiceRpcProxy("unknown_service", rabbit_config) as proxy:
        with pytest.raises(UnknownService) as exc_info:
            proxy.anything()

    assert exc_info.value._service_name == 'unknown_service'


def test_rpc_container_being_killed_retries(
        container_factory, rabbit_config):

    container = container_factory(ExampleService, rabbit_config)
    container.start()

    def wait_for_result():
        with ServiceRpcProxy("exampleservice", rabbit_config) as proxy:
            return proxy.task_a()

    container._being_killed = True

    rpc_provider = get_extension(container, Rpc, method_name='task_a')

    with patch.object(
        rpc_provider,
        'rpc_consumer',
        wraps=rpc_provider.rpc_consumer,
    ) as wrapped_consumer:
        waiter = eventlet.spawn(wait_for_result)
        with wait_for_call(1, wrapped_consumer.requeue_message):
            pass  # wait until at least one message has been requeued
        assert not waiter.dead

    container._being_killed = False
    assert waiter.wait() == 'result_a'  # now completed


def test_rpc_consumer_sharing(container_factory, rabbit_config,
                              rabbit_manager):
    """ Verify that the RpcConsumer unregisters from the queueconsumer when
    the first provider unregisters itself. Otherwise it keeps consuming
    messages for the unregistered provider, raising MethodNotFound.
    """

    container = container_factory(ExampleService, rabbit_config)
    container.start()

    task_a = get_extension(container, Rpc, method_name="task_a")
    task_a_stop = task_a.stop

    task_b = get_extension(container, Rpc, method_name="task_b")
    task_b_stop = task_b.stop

    task_a_stopped = Event()

    def patched_task_a_stop():
        task_a_stop()  # stop immediately
        task_a_stopped.send(True)

    def patched_task_b_stop():
        eventlet.sleep(2)  # stop after 2 seconds
        task_b_stop()

    with patch.object(task_b, 'stop', patched_task_b_stop), \
            patch.object(task_a, 'stop', patched_task_a_stop):

        # stop the container and wait for task_a to stop
        # task_b will still be in the process of stopping
        eventlet.spawn(container.stop)
        task_a_stopped.wait()

        # try to call task_a.
        # should timeout, rather than raising MethodNotFound
        with ServiceRpcProxy("exampleservice", rabbit_config) as proxy:
            with pytest.raises(eventlet.Timeout):
                with eventlet.Timeout(1):
                    proxy.task_a()

    # kill the container so we don't have to wait for task_b to stop
    container.kill()


def test_rpc_consumer_cannot_exit_with_providers(
        container_factory, rabbit_config):

    container = container_factory(ExampleService, rabbit_config)
    container.start()

    task_a = get_extension(container, Rpc, method_name="task_a")

    def never_stops():
        while True:
            eventlet.sleep()

    with patch.object(task_a, 'stop', never_stops):
        with pytest.raises(eventlet.Timeout):
            with eventlet.Timeout(1):
                container.stop()

    # kill off task_a's misbehaving rpc provider
    container.kill()<|MERGE_RESOLUTION|>--- conflicted
+++ resolved
@@ -168,7 +168,6 @@
     assert consumer._providers == set()
 
 
-<<<<<<< HEAD
 def test_rpc_consumer_unregisters_if_no_providers(
     container_factory, rabbit_config
 ):
@@ -190,10 +189,7 @@
     assert rpc_consumer._unregistered_from_queue_consumer.ready()
 
 
-def test_reply_listener(get_rpc_exchange, queue_consumer):
-=======
 def test_reply_listener(get_rpc_exchange, queue_consumer, mock_container):
->>>>>>> 294145f3
 
     container = mock_container
     container.shared_extensions = {}
