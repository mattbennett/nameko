import socket
import uuid

import eventlet
from eventlet.event import Event
from kombu import Queue, Exchange, Connection
from kombu.exceptions import TimeoutError
from mock import patch, Mock, ANY, call
import pytest

<<<<<<< HEAD
from nameko.constants import AMQP_URI_CONFIG_KEY
from nameko.messaging import QueueConsumer
=======
from nameko.containers import ServiceContainer
from nameko.messaging import QueueConsumer, AMQP_URI_CONFIG_KEY
>>>>>>> 67d94fdd
from nameko.testing.utils import (
    assert_stops_raising, get_rabbit_connections, get_extension)
from nameko.rpc import rpc, RpcConsumer
from nameko.standalone.rpc import ServiceRpcProxy

TIMEOUT = 5

exchange = Exchange('spam')
ham_queue = Queue('ham', exchange=exchange, auto_delete=False)


@pytest.yield_fixture
def logger():
    with patch('nameko.messaging._log') as logger:
        yield logger


class MessageHandler(object):
    queue = ham_queue

    def __init__(self):
        self.handle_message_called = Event()

    def handle_message(self, body, message):
        self.handle_message_called.send(message)

    def wait(self):
        return self.handle_message_called.wait()


def spawn_thread(method, protected):
    return eventlet.spawn(method)


def test_lifecycle(rabbit_manager, rabbit_config):

    container = Mock(spec=ServiceContainer)
    container.shared_extensions = {}
    container.config = rabbit_config
    container.max_workers = 3
    container.spawn_managed_thread.side_effect = spawn_thread

    queue_consumer = QueueConsumer().bind(container)

    handler = MessageHandler()

    queue_consumer.register_provider(handler)

    queue_consumer.setup()
    queue_consumer.start()

    # making sure the QueueConsumer uses the container to spawn threads
    container.spawn_managed_thread.assert_called_once_with(ANY, protected=True)

    vhost = rabbit_config['vhost']
    rabbit_manager.publish(vhost, 'spam', '', 'shrub')

    message = handler.wait()

    gt = eventlet.spawn(queue_consumer.unregister_provider, handler)

    # wait for the handler to be removed
    with eventlet.Timeout(TIMEOUT):
        while len(queue_consumer._consumers):
            eventlet.sleep()

    # remove_consumer has to wait for all messages to be acked
    assert not gt.dead

    # the consumer should have stopped and not accept any new messages
    rabbit_manager.publish(vhost, 'spam', '', 'ni')

    # this should cause the consumer to finish shutting down
    queue_consumer.ack_message(message)
    with eventlet.Timeout(TIMEOUT):
        gt.wait()

    # there should be a message left on the queue
    messages = rabbit_manager.get_messages(vhost, 'ham')
    assert ['ni'] == [msg['payload'] for msg in messages]

    queue_consumer.kill()


def test_reentrant_start_stops():
    container = Mock(spec=ServiceContainer)
    container.shared_extensions = {}
    container.config = {AMQP_URI_CONFIG_KEY: 'memory://'}
    container.max_workers = 3
    container.spawn_managed_thread = spawn_thread

    queue_consumer = QueueConsumer().bind(container)
    queue_consumer.setup()

    queue_consumer.start()
    gt = queue_consumer._gt

    # nothing should happen as the consumer has already been started
    queue_consumer.start()
    assert gt is queue_consumer._gt

    queue_consumer.kill()


def test_stop_while_starting(rabbit_config):
    started = Event()

    container = Mock(spec=ServiceContainer)
    container.shared_extensions = {}
    container.config = rabbit_config
    container.max_workers = 3
    container.spawn_managed_thread = spawn_thread

    class BrokenConnConsumer(QueueConsumer):
        def consume(self, *args, **kwargs):
            started.send(None)
            # kombu will retry again and again on broken connections
            # so we have to make sure the event is reset to allow consume
            # to be called again
            started.reset()
            return super(BrokenConnConsumer, self).consume(*args, **kwargs)

    queue_consumer = BrokenConnConsumer().bind(container)
    queue_consumer.setup()

    handler = MessageHandler()
    queue_consumer.register_provider(handler)

    with eventlet.Timeout(TIMEOUT):
        with patch.object(Connection, 'connect', autospec=True) as connect:
            # patch connection to raise an error
            connect.side_effect = TimeoutError('test')
            # try to start the queue consumer
            gt = eventlet.spawn(queue_consumer.start)
            # wait for the queue consumer to begin starting and
            # then immediately stop it
            started.wait()

    with eventlet.Timeout(TIMEOUT):
        queue_consumer.unregister_provider(handler)
        queue_consumer.stop()

    with eventlet.Timeout(TIMEOUT):
        # we expect the queue_consumer.start thread to finish
        # almost immediately adn when it does the queue_consumer thread
        # should be dead too
        while not gt.dead:
            eventlet.sleep()

        assert queue_consumer._gt.dead


def test_error_stops_consumer_thread():
    container = Mock(spec=ServiceContainer)
    container.shared_extensions = {}
    container.config = {AMQP_URI_CONFIG_KEY: 'memory://'}
    container.max_workers = 3
    container.spawn_managed_thread = spawn_thread

    queue_consumer = QueueConsumer().bind(container)
    queue_consumer.setup()

    handler = MessageHandler()
    queue_consumer.register_provider(handler)

    with eventlet.Timeout(TIMEOUT):
        with patch.object(
                Connection, 'drain_events', autospec=True) as drain_events:
            drain_events.side_effect = Exception('test')
            queue_consumer.start()

    with pytest.raises(Exception) as exc_info:
        queue_consumer._gt.wait()

    assert exc_info.value.args == ('test',)


def test_on_consume_error_kills_consumer():
    container = Mock(spec=ServiceContainer)
    container.shared_extensions = {}
    container.config = {AMQP_URI_CONFIG_KEY: 'memory://'}
    container.max_workers = 1
    container.spawn_managed_thread = spawn_thread

    queue_consumer = QueueConsumer().bind(container)
    queue_consumer.setup()

    handler = MessageHandler()
    queue_consumer.register_provider(handler)

    with patch.object(queue_consumer, 'on_consume_ready') as on_consume_ready:
        on_consume_ready.side_effect = Exception('err')
        queue_consumer.start()

        with pytest.raises(Exception):
            queue_consumer._gt.wait()


def test_reconnect_on_socket_error(rabbit_config):

    container = Mock(spec=ServiceContainer)
    container.shared_extensions = {}
    container.config = rabbit_config
    container.max_workers = 1
    container.spawn_managed_thread = spawn_thread

    connection_revived = Mock()

    queue_consumer = QueueConsumer().bind(container)
    queue_consumer.setup()

    queue_consumer.on_connection_revived = connection_revived

    handler = MessageHandler()
    queue_consumer.register_provider(handler)
    queue_consumer.start()

    with patch.object(
            Connection, 'drain_events', autospec=True) as drain_events:
        drain_events.side_effect = socket.error('test-error')

        def check_reconnected():
            assert connection_revived.call_count > 1
        assert_stops_raising(check_reconnected)

    queue_consumer.unregister_provider(handler)
    queue_consumer.stop()


def test_prefetch_count(rabbit_manager, rabbit_config):
    container = Mock(spec=ServiceContainer)
    container.shared_extensions = {}
    container.config = rabbit_config
    container.max_workers = 1
    container.spawn_managed_thread = spawn_thread

    class NonShared(QueueConsumer):
        @property
        def sharing_key(self):
            return uuid.uuid4()

    queue_consumer1 = NonShared().bind(container)
    queue_consumer1.setup()
    queue_consumer2 = NonShared().bind(container)
    queue_consumer2.setup()

    consumer_continue = Event()

    class Handler1(object):
        queue = ham_queue

        def handle_message(self, body, message):
            consumer_continue.wait()
            queue_consumer1.ack_message(message)

    messages = []

    class Handler2(object):
        queue = ham_queue

        def handle_message(self, body, message):
            messages.append(body)
            queue_consumer2.ack_message(message)

    handler1 = Handler1()
    handler2 = Handler2()

    queue_consumer1.register_provider(handler1)
    queue_consumer2.register_provider(handler2)

    queue_consumer1.start()
    queue_consumer2.start()

    vhost = rabbit_config['vhost']
    # the first consumer only has a prefetch_count of 1 and will only
    # consume 1 message and wait in handler1()
    rabbit_manager.publish(vhost, 'spam', '', 'ham')
    # the next message will go to handler2() no matter of any prefetch_count
    rabbit_manager.publish(vhost, 'spam', '', 'eggs')
    # the third message is only going to handler2 because the first consumer
    # has a prefetch_count of 1 and thus is unable to deal with another message
    # until having ACKed the first one
    rabbit_manager.publish(vhost, 'spam', '', 'bacon')

    with eventlet.Timeout(TIMEOUT):
        while len(messages) < 2:
            eventlet.sleep()

    # allow the waiting consumer to ack its message
    consumer_continue.send(None)

    assert messages == ['eggs', 'bacon']

    queue_consumer1.unregister_provider(handler1)
    queue_consumer2.unregister_provider(handler2)

    queue_consumer1.kill()
    queue_consumer2.kill()


def test_kill_closes_connections(rabbit_manager, rabbit_config):

    container = Mock(spec=ServiceContainer)
    container.shared_extensions = {}
    container.config = rabbit_config
    container.max_workers = 1
    container.spawn_managed_thread = spawn_thread

    queue_consumer = QueueConsumer().bind(container)
    queue_consumer.setup()

    class Handler(object):
        queue = ham_queue

        def handle_message(self, body, message):
            pass

    queue_consumer.register_provider(Handler())
    queue_consumer.start()

    # kill should close all connections
    queue_consumer.kill()

    # no connections should remain for our vhost
    vhost = rabbit_config['vhost']
    connections = get_rabbit_connections(vhost, rabbit_manager)
    if connections:
        for connection in connections:
            assert connection['vhost'] != vhost


def test_greenthread_raise_in_kill(container_factory, rabbit_config, logger):

    class Service(object):

        @rpc
        def echo(self, arg):
            return arg

    container = container_factory(Service, rabbit_config)
    queue_consumer = get_extension(container, QueueConsumer)
    rpc_consumer = get_extension(container, RpcConsumer)

    # an error in rpc_consumer.handle_message will kill the queue_consumer's
    # greenthread. when the container suicides and kills the queue_consumer,
    # it should warn instead of re-raising the original exception
    exc = Exception('error handling message')
    with patch.object(rpc_consumer, 'handle_message') as handle_message:
        handle_message.side_effect = exc

        container.start()

        with ServiceRpcProxy('service', rabbit_config) as service_rpc:
            # spawn because `echo` will never respond
            eventlet.spawn(service_rpc.echo, "foo")

    # container will have died with the messaging handling error
    with pytest.raises(Exception) as exc_info:
        container.wait()
    assert exc_info.value.message == "error handling message"

    # queueconsumer will have warned about the exc raised by its greenthread
    assert logger.warn.call_args_list == [
        call("QueueConsumer %s raised `%s` during kill", queue_consumer, exc)]<|MERGE_RESOLUTION|>--- conflicted
+++ resolved
@@ -8,17 +8,13 @@
 from mock import patch, Mock, ANY, call
 import pytest
 
-<<<<<<< HEAD
 from nameko.constants import AMQP_URI_CONFIG_KEY
+from nameko.containers import ServiceContainer
 from nameko.messaging import QueueConsumer
-=======
-from nameko.containers import ServiceContainer
-from nameko.messaging import QueueConsumer, AMQP_URI_CONFIG_KEY
->>>>>>> 67d94fdd
+from nameko.rpc import rpc, RpcConsumer
+from nameko.standalone.rpc import ServiceRpcProxy
 from nameko.testing.utils import (
     assert_stops_raising, get_rabbit_connections, get_extension)
-from nameko.rpc import rpc, RpcConsumer
-from nameko.standalone.rpc import ServiceRpcProxy
 
 TIMEOUT = 5
 
