import pytest
import eventlet
from collections import defaultdict

from mock import Mock, patch

from nameko.containers import WorkerContext
from nameko.events import (
    EventDispatcher, EventHandlerConfigurationError, event_handler, SINGLETON,
    BROADCAST, SERVICE_POOL, EventHandler)
from nameko.messaging import QueueConsumer
from nameko.standalone.events import event_dispatcher as standalone_dispatcher
from nameko.testing.utils import DummyProvider


EVENTS_TIMEOUT = 5


@pytest.yield_fixture
def queue_consumer():
    replacement = Mock(spec=QueueConsumer)
    with patch.object(QueueConsumer, 'bind', new=replacement) as mock_ext:
        yield mock_ext.return_value


<<<<<<< HEAD
def test_event_dispatcher(empty_config):
=======
def test_reliable_broadcast_config_error():
    with pytest.raises(EventHandlerConfigurationError):
        @event_handler(
            'foo', 'bar', reliable_delivery=True, handler_type=BROADCAST)
        def foo():
            pass


def test_event_dispatcher(mock_container):
>>>>>>> 294145f3

    container = mock_container
    container.service_name = "srcservice"

    service = Mock()
    worker_ctx = WorkerContext(container, service, DummyProvider("dispatch"))

    event_dispatcher = EventDispatcher(retry_policy={'max_retries': 5}).bind(
        container, attr_name="dispatch")
    event_dispatcher.setup()

    service.dispatch = event_dispatcher.get_dependency(worker_ctx)

    from mock import ANY
    with patch('nameko.standalone.events.producers') as mock_producers:
        with mock_producers[ANY].acquire() as mock_producer:

            service.dispatch('eventtype', 'msg')
            headers = event_dispatcher.get_message_headers(worker_ctx)
    mock_producer.publish.assert_called_once_with(
        'msg', exchange=ANY, headers=headers,
        serializer=container.serializer,
        routing_key='eventtype', retry=True, retry_policy={'max_retries': 5})
    _, call_kwargs = mock_producer.publish.call_args
    exchange = call_kwargs['exchange']
    assert exchange.name == 'srcservice.events'


def test_event_handler(queue_consumer, mock_container):

    container = mock_container
    container.service_name = "destservice"

    # test default configuration
    event_handler = EventHandler("srcservice", "eventtype").bind(container,
                                                                 "foobar")
    event_handler.setup()

    assert event_handler.queue.durable is True
    assert event_handler.queue.routing_key == "eventtype"
    assert event_handler.queue.exchange.name == "srcservice.events"
    queue_consumer.register_provider.assert_called_once_with(event_handler)

    # test service pool handler
    event_handler = EventHandler("srcservice", "eventtype").bind(container,
                                                                 "foobar")
    event_handler.setup()

    assert (event_handler.queue.name ==
            "evt-srcservice-eventtype--destservice.foobar")

    # test broadcast handler
    event_handler = EventHandler("srcservice", "eventtype",
                                 handler_type=BROADCAST).bind(container,
                                                              "foobar")
    event_handler.setup()

    assert event_handler.queue.name.startswith("evt-srcservice-eventtype-")

    # test singleton handler
    event_handler = EventHandler("srcservice", "eventtype",
                                 handler_type=SINGLETON).bind(container,
                                                              "foobar")
    event_handler.setup()

    assert event_handler.queue.name == "evt-srcservice-eventtype"

    # test reliable delivery
    event_handler = EventHandler("srcservice", "eventtype").bind(container,
                                                                 "foobar")
    event_handler.setup()

    assert event_handler.queue.auto_delete is False


def test_event_hander_reliable_delivery_defaults():
    handler = EventHandler("srcservice", "eventtype")
    assert handler.handler_type is SERVICE_POOL
    assert handler.reliable_delivery is True

    handler = EventHandler("srcservice", "eventtype", handler_type=BROADCAST)
    assert handler.handler_type is BROADCAST
    assert handler.reliable_delivery is False

    handler = EventHandler("srcservice", "eventtype", handler_type=SINGLETON)
    assert handler.handler_type is SINGLETON
    assert handler.reliable_delivery is True

    with pytest.raises(EventHandlerConfigurationError):
        EventHandler("srcservice", "eventtype",
                     reliable_delivery=True, handler_type=BROADCAST)


# =============================================================================
# INTEGRATION TESTS
# =============================================================================


services = defaultdict(list)
events = []


@pytest.yield_fixture
def reset_state():
    yield
    services.clear()
    events[:] = []


class CustomEventHandler(EventHandler):
    _calls = []

    def __init__(self, *args, **kwargs):
        super(CustomEventHandler, self).__init__(*args, **kwargs)
        self._calls[:] = []

    def handle_result(self, message, worker_ctx, result=None, exc_info=None):
        super(CustomEventHandler, self).handle_result(
            message, worker_ctx, result, exc_info)
        self._calls.append(message)
        return result, exc_info

custom_event_handler = CustomEventHandler.decorator


class HandlerService(object):
    """ Generic service that handles events.
    """
    name = "handlerservice"

    def __init__(self):
        self.events = []
        services[self.name].append(self)

    def handle(self, evt):
        self.events.append(evt)
        events.append(evt)


class ServicePoolHandler(HandlerService):

    @event_handler('srcservice', 'eventtype', handler_type=SERVICE_POOL)
    def handle(self, evt):
        super(ServicePoolHandler, self).handle(evt)


class DoubleServicePoolHandler(HandlerService):

    @event_handler('srcservice', 'eventtype', handler_type=SERVICE_POOL)
    def handle_1(self, evt):
        super(DoubleServicePoolHandler, self).handle(evt)

    @event_handler('srcservice', 'eventtype', handler_type=SERVICE_POOL)
    def handle_2(self, evt):
        super(DoubleServicePoolHandler, self).handle(evt)


class SingletonHandler(HandlerService):

    @event_handler('srcservice', 'eventtype', handler_type=SINGLETON)
    def handle(self, evt):
        super(SingletonHandler, self).handle(evt)


class BroadcastHandler(HandlerService):

    @event_handler('srcservice', 'eventtype', handler_type=BROADCAST)
    def handle(self, evt):
        super(BroadcastHandler, self).handle(evt)


class RequeueingHandler(HandlerService):

    @event_handler('srcservice', 'eventtype', requeue_on_error=True)
    def handle(self, evt):
        super(RequeueingHandler, self).handle(evt)
        raise Exception("Error")


class UnreliableHandler(HandlerService):

    @event_handler('srcservice', 'eventtype', reliable_delivery=False)
    def handle(self, evt):
        super(UnreliableHandler, self).handle(evt)


class CustomHandler(HandlerService):
    @custom_event_handler('srcservice', 'eventtype')
    def handle(self, evt):
        super(CustomHandler, self).handle(evt)


def service_factory(prefix, base):
    """ Test utility to create subclasses of the above ServiceHandler classes
    based on a prefix and base. The prefix is set as the ``name`` attribute
    on the resulting type.

    e.g. ``service_factory("foo", ServicePoolHandler)`` returns a type
    called ``FooServicePoolHandler`` that inherits from ``ServicePoolHandler``,
    and ``FooServicePoolHandler.name`` is ``"foo"``.

    If prefix is falsy, return the base without modification.
    """
    if not prefix:
        return base
    name = prefix.title() + base.__name__
    cls = type(name, (base,), {'name': prefix})
    return cls


@pytest.fixture
def start_containers(request, container_factory, rabbit_config, reset_state):
    def make(base, prefixes):
        """ Use ``service_factory`` to create a service type inheriting from
        ``base`` using the given prefixes, and start a container for that
        service.

        If a prefix is given multiple times, create multiple containers for
        that service type. If no prefixes are given, create a single container
        with a type that does not extend the base.

        Stops all started containers when the test ends.
        """
        services = {}
        containers = []
        for prefix in prefixes:
            key = (prefix, base)
            if key not in services:
                service = service_factory(prefix, base)
                services[key] = service
            service_cls = services.get(key)
            ct = container_factory(service_cls, rabbit_config)
            containers.append(ct)
            ct.start()

            request.addfinalizer(ct.stop)

        return containers
    return make


def test_event_handler_event_type():

    @event_handler('foo', 'bar')
    def foo(self):
        pass

    @event_handler('foo', 'my_event')
    def bar(self):
        pass


def test_service_pooled_events(rabbit_manager, rabbit_config,
                               start_containers):
    vhost = rabbit_config['vhost']
    start_containers(ServicePoolHandler, ("foo", "foo", "bar"))

    # foo service pool queue should have two consumers
    foo_queue = rabbit_manager.get_queue(
        vhost, "evt-srcservice-eventtype--foo.handle")
    assert len(foo_queue['consumer_details']) == 2

    # bar service pool queue should have one consumer
    bar_queue = rabbit_manager.get_queue(
        vhost, "evt-srcservice-eventtype--bar.handle")
    assert len(bar_queue['consumer_details']) == 1

    exchange_name = "srcservice.events"
    rabbit_manager.publish(vhost, exchange_name, 'eventtype', '"msg"',
                           properties=dict(content_type='application/json'))

    # a total of two events should be received
    with eventlet.timeout.Timeout(EVENTS_TIMEOUT):
        while len(events) < 2:
            eventlet.sleep()

    # exactly one instance of each service should have been created
    # each should have received an event
    assert len(services['foo']) == 1
    assert isinstance(services['foo'][0], ServicePoolHandler)
    assert services['foo'][0].events == ["msg"]

    assert len(services['bar']) == 1
    assert isinstance(services['bar'][0], ServicePoolHandler)
    assert services['bar'][0].events == ["msg"]


def test_service_pooled_events_multiple_handlers(
        rabbit_manager, rabbit_config, start_containers):

    vhost = rabbit_config['vhost']
    start_containers(DoubleServicePoolHandler, ("double",))

    # we should have two queues with a consumer each
    foo_queue_1 = rabbit_manager.get_queue(
        vhost, "evt-srcservice-eventtype--double.handle_1")
    assert len(foo_queue_1['consumer_details']) == 1

    foo_queue_2 = rabbit_manager.get_queue(
        vhost, "evt-srcservice-eventtype--double.handle_2")
    assert len(foo_queue_2['consumer_details']) == 1

    exchange_name = "srcservice.events"
    rabbit_manager.publish(vhost, exchange_name, 'eventtype', '"msg"',
                           properties=dict(content_type='application/json'))

    # each handler (3 of them) of the two services should have received the evt
    with eventlet.timeout.Timeout(EVENTS_TIMEOUT):
        while len(events) < 2:
            eventlet.sleep()

    # two worker instances would have been created to deal with the handling
    assert len(services['double']) == 2
    assert services['double'][0].events == ["msg"]
    assert services['double'][1].events == ["msg"]


def test_singleton_events(rabbit_manager, rabbit_config, start_containers):

    vhost = rabbit_config['vhost']
    start_containers(SingletonHandler, ("foo", "foo", "bar"))

    # the singleton queue should have three consumers
    queue = rabbit_manager.get_queue(vhost, "evt-srcservice-eventtype")
    assert len(queue['consumer_details']) == 3

    exchange_name = "srcservice.events"
    rabbit_manager.publish(vhost, exchange_name, 'eventtype', '"msg"',
                           properties=dict(content_type='application/json'))

    # exactly one event should have been received
    with eventlet.timeout.Timeout(EVENTS_TIMEOUT):
        while len(events) < 1:
            eventlet.sleep()

    # one lucky handler should have received the event
    assert len(services) == 1
    lucky_service = next(iter(services))
    assert len(services[lucky_service]) == 1
    assert isinstance(services[lucky_service][0], SingletonHandler)
    assert services[lucky_service][0].events == ["msg"]


def test_broadcast_events(rabbit_manager, rabbit_config, start_containers):
    vhost = rabbit_config['vhost']
    start_containers(BroadcastHandler, ("foo", "foo", "bar"))

    # each broadcast queue should have one consumer
    queues = rabbit_manager.get_queues(vhost)
    queue_names = [queue['name'] for queue in queues
                   if queue['name'].startswith("evt-srcservice-eventtype-")]

    assert len(queue_names) == 3
    for name in queue_names:
        queue = rabbit_manager.get_queue(vhost, name)
        assert len(queue['consumer_details']) == 1

    exchange_name = "srcservice.events"
    rabbit_manager.publish(vhost, exchange_name, 'eventtype', '"msg"',
                           properties=dict(content_type='application/json'))

    # a total of three events should be received
    with eventlet.timeout.Timeout(EVENTS_TIMEOUT):
        while len(events) < 3:
            eventlet.sleep()

    # all three handlers should receive the event, but they're only of two
    # different types
    assert len(services) == 2

    # two of them were "foo" handlers
    assert len(services['foo']) == 2
    assert isinstance(services['foo'][0], BroadcastHandler)
    assert isinstance(services['foo'][1], BroadcastHandler)

    # and they both should have received the event
    assert services['foo'][0].events == ["msg"]
    assert services['foo'][1].events == ["msg"]

    # the other was a "bar" handler
    assert len(services['bar']) == 1
    assert isinstance(services['bar'][0], BroadcastHandler)

    # and it too should have received the event
    assert services['bar'][0].events == ["msg"]


def test_requeue_on_error(rabbit_manager, rabbit_config, start_containers):
    vhost = rabbit_config['vhost']
    start_containers(RequeueingHandler, ('requeue',))

    # the queue should been created and have one consumer
    queue = rabbit_manager.get_queue(
        vhost, "evt-srcservice-eventtype--requeue.handle")
    assert len(queue['consumer_details']) == 1

    exchange_name = "srcservice.events"
    rabbit_manager.publish(vhost, exchange_name, 'eventtype', '"msg"',
                           properties=dict(content_type='application/json'))

    # the event will be received multiple times as it gets requeued and then
    # consumed again
    with eventlet.timeout.Timeout(EVENTS_TIMEOUT):
        while len(events) < 2:
            eventlet.sleep()

    # multiple instances of the service should have been instantiated
    assert len(services['requeue']) > 1

    # each instance should have received one event
    for service in services['requeue']:
        assert service.events == ["msg"]


def test_reliable_delivery(rabbit_manager, rabbit_config, start_containers):
    """ Events sent to queues declared by ``reliable_delivery`` handlers
    should be received even if no service was listening when they were
    dispatched.
    """
    vhost = rabbit_config['vhost']

    (container,) = start_containers(ServicePoolHandler, ('service-pool',))

    # test queue created, with one consumer
    queue_name = "evt-srcservice-eventtype--service-pool.handle"
    queue = rabbit_manager.get_queue(vhost, queue_name)
    assert len(queue['consumer_details']) == 1

    # publish an event
    exchange_name = "srcservice.events"
    rabbit_manager.publish(vhost, exchange_name, 'eventtype', '"msg_1"',
                           properties=dict(content_type='application/json'))

    # wait for the event to be received
    with eventlet.timeout.Timeout(EVENTS_TIMEOUT):
        while len(events) == 0:
            eventlet.sleep()
    assert events == ["msg_1"]

    # stop container, check queue still exists, without consumers
    container.stop()
    queues = rabbit_manager.get_queues(vhost)
    assert queue_name in [q['name'] for q in queues]
    queue = rabbit_manager.get_queue(vhost, queue_name)
    assert len(queue['consumer_details']) == 0

    # publish another event while nobody is listening
    rabbit_manager.publish(vhost, exchange_name, 'eventtype', '"msg_2"',
                           properties=dict(content_type='application/json'))

    # verify the message gets queued
    messages = rabbit_manager.get_messages(vhost, queue_name, requeue=True)
    assert ['"msg_2"'] == [msg['payload'] for msg in messages]

    # start another container
    (container,) = start_containers(ServicePoolHandler, ('service-pool',))

    # wait for the service to collect the pending event
    with eventlet.timeout.Timeout(EVENTS_TIMEOUT):
        while len(events) < 2:
            eventlet.sleep()
    assert len(events) == 2
    assert events == ["msg_1", "msg_2"]

    container.stop()


def test_unreliable_delivery(rabbit_manager, rabbit_config, start_containers):
    """ Events sent to queues declared by non- ``reliable_delivery`` handlers
    should be lost if no service was listening when they were dispatched.
    """
    vhost = rabbit_config['vhost']

    (container,) = start_containers(UnreliableHandler, ('unreliable',))

    # start a normal handler service so the auto-delete events exchange
    # for srcservice is not removed when we stop the UnreliableHandler
    start_containers(ServicePoolHandler, ('keep-exchange-alive',))

    # test queue created, with one consumer
    queue_name = "evt-srcservice-eventtype--unreliable.handle"
    queue = rabbit_manager.get_queue(vhost, queue_name)
    assert len(queue['consumer_details']) == 1

    # publish an event
    exchange_name = "srcservice.events"
    rabbit_manager.publish(vhost, exchange_name, 'eventtype', '"msg_1"',
                           properties=dict(content_type='application/json'))

    # wait for it to arrive in both services
    with eventlet.timeout.Timeout(EVENTS_TIMEOUT):
        while len(events) < 2:
            eventlet.sleep()
    assert events == ["msg_1", "msg_1"]

    # test that the unreliable service received it
    assert len(services['unreliable']) == 1
    assert services['unreliable'][0].events == ["msg_1"]

    # stop container, test queue deleted
    container.stop()
    queues = rabbit_manager.get_queues(vhost)
    assert queue_name not in [q['name'] for q in queues]

    # publish a second event while nobody is listening
    rabbit_manager.publish(vhost, exchange_name, 'eventtype', '"msg_2"',
                           properties=dict(content_type='application/json'))

    # start another container
    start_containers(UnreliableHandler, ('unreliable',))

    # verify the queue is recreated, with one consumer
    queue = rabbit_manager.get_queue(vhost, queue_name)
    assert len(queue['consumer_details']) == 1

    # publish a third event
    rabbit_manager.publish(vhost, exchange_name, 'eventtype', '"msg_3"',
                           properties=dict(content_type='application/json'))

    # wait for it to arrive in both services
    with eventlet.timeout.Timeout(EVENTS_TIMEOUT):
        while len(events) < 5:
            eventlet.sleep()

    # verify that the "unreliable" handler didn't receive the message sent
    # while it wasn't running
    assert len(services['unreliable']) == 2
    assert services['unreliable'][0].events == ["msg_1"]
    assert services['unreliable'][1].events == ["msg_3"]


def test_custom_event_handler(rabbit_manager, rabbit_config, start_containers):
    """Uses a custom handler subclass for the event_handler entrypoint"""

    start_containers(CustomHandler, ('custom-events',))

    payload = {'custom': 'data'}
    dispatch = standalone_dispatcher(rabbit_config)
    dispatch('srcservice',  "eventtype", payload)

    # wait for it to arrive
    with eventlet.timeout.Timeout(EVENTS_TIMEOUT):
        while len(CustomEventHandler._calls) < 1:
            eventlet.sleep()
    assert CustomEventHandler._calls[0].payload == payload


def test_dispatch_to_rabbit(rabbit_manager, rabbit_config, mock_container):

    vhost = rabbit_config['vhost']

    container = mock_container
    container.shared_extensions = {}
    container.service_name = "srcservice"
    container.config = rabbit_config

    service = Mock()
    worker_ctx = WorkerContext(container, service, DummyProvider())

    dispatcher = EventDispatcher().bind(container, 'dispatch')
    dispatcher.setup()
    dispatcher.start()

    # we should have an exchange but no queues
    exchanges = rabbit_manager.get_exchanges(vhost)
    queues = rabbit_manager.get_queues(vhost)
    assert "srcservice.events" in [exchange['name'] for exchange in exchanges]
    assert queues == []

    # manually add a queue to capture the events
    rabbit_manager.create_queue(vhost, "event-sink", auto_delete=True)
    rabbit_manager.create_queue_binding(
        vhost, "srcservice.events", "event-sink", routing_key="eventtype")

    service.dispatch = dispatcher.get_dependency(worker_ctx)
    service.dispatch("eventtype", "msg")

    # test event receieved on manually added queue
    messages = rabbit_manager.get_messages(vhost, "event-sink")
    assert ['"msg"'] == [msg['payload'] for msg in messages]<|MERGE_RESOLUTION|>--- conflicted
+++ resolved
@@ -23,19 +23,7 @@
         yield mock_ext.return_value
 
 
-<<<<<<< HEAD
-def test_event_dispatcher(empty_config):
-=======
-def test_reliable_broadcast_config_error():
-    with pytest.raises(EventHandlerConfigurationError):
-        @event_handler(
-            'foo', 'bar', reliable_delivery=True, handler_type=BROADCAST)
-        def foo():
-            pass
-
-
 def test_event_dispatcher(mock_container):
->>>>>>> 294145f3
 
     container = mock_container
     container.service_name = "srcservice"
