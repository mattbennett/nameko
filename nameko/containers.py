--- conflicted
+++ resolved
@@ -291,11 +291,7 @@
         raise it.
 
         Any unhandled exception raised in a managed thread or in the
-<<<<<<< HEAD
-        worker lifecycle (e.g. inside :meth:`Dependency.worker_setup`)
-=======
         worker lifecycle (e.g. inside :meth:`DependencyProvider.worker_setup`)
->>>>>>> 2a613a5b
         results in the container being ``kill()``ed, and the exception
         raised from ``wait()``.
         """
@@ -372,11 +368,8 @@
 
         with _log_time('ran worker %s', worker_ctx):
 
-<<<<<<< HEAD
-=======
             # when we have better parallisation than spawningset,
             # do this injection inline
->>>>>>> 2a613a5b
             self.dependencies.all.inject(worker_ctx)
             self.dependencies.all.worker_setup(worker_ctx)
 
