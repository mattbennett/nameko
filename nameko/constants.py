AMQP_URI_CONFIG_KEY = 'AMQP_URI'
WEB_SERVER_CONFIG_KEY = 'WEB_SERVER_ADDRESS'
RPC_EXCHANGE_CONFIG_KEY = 'rpc_exchange'

MAX_WORKERS_CONFIG_KEY = 'max_workers'
PARENT_CALLS_CONFIG_KEY = 'parent_calls_tracked'

DEFAULT_MAX_WORKERS = 10
DEFAULT_PARENT_CALLS_TRACKED = 10

DEFAULT_RETRY_POLICY = {'max_retries': 3}


CALL_ID_STACK_CONTEXT_KEY = 'call_id_stack'
AUTH_TOKEN_CONTEXT_KEY = 'auth_token'
LANGUAGE_CONTEXT_KEY = 'language'
USER_ID_CONTEXT_KEY = 'user_id'
USER_AGENT_CONTEXT_KEY = 'user_agent'


NAMEKO_CONTEXT_KEYS = (
    LANGUAGE_CONTEXT_KEY,
    USER_ID_CONTEXT_KEY,
    USER_AGENT_CONTEXT_KEY,
    AUTH_TOKEN_CONTEXT_KEY,
    CALL_ID_STACK_CONTEXT_KEY,
<<<<<<< HEAD
)


MAX_WORKERS_CONFIG_KEY = 'max_workers'
PARENT_CALLS_CONFIG_KEY = 'parent_calls_tracked'
SERIALIZER_CONFIG_KEY = 'serializer'

DEFAULT_MAX_WORKERS = 10
DEFAULT_PARENT_CALLS_TRACKED = 10
DEFAULT_SERIALIZER = 'json'

DEFAULT_RETRY_POLICY = {'max_retries': 3}
=======
)
>>>>>>> 62aa5bb0
<|MERGE_RESOLUTION|>--- conflicted
+++ resolved
@@ -1,13 +1,14 @@
 AMQP_URI_CONFIG_KEY = 'AMQP_URI'
 WEB_SERVER_CONFIG_KEY = 'WEB_SERVER_ADDRESS'
 RPC_EXCHANGE_CONFIG_KEY = 'rpc_exchange'
+SERIALIZER_CONFIG_KEY = 'serializer'
 
 MAX_WORKERS_CONFIG_KEY = 'max_workers'
 PARENT_CALLS_CONFIG_KEY = 'parent_calls_tracked'
 
 DEFAULT_MAX_WORKERS = 10
 DEFAULT_PARENT_CALLS_TRACKED = 10
-
+DEFAULT_SERIALIZER = 'json'
 DEFAULT_RETRY_POLICY = {'max_retries': 3}
 
 
@@ -24,19 +25,4 @@
     USER_AGENT_CONTEXT_KEY,
     AUTH_TOKEN_CONTEXT_KEY,
     CALL_ID_STACK_CONTEXT_KEY,
-<<<<<<< HEAD
-)
-
-
-MAX_WORKERS_CONFIG_KEY = 'max_workers'
-PARENT_CALLS_CONFIG_KEY = 'parent_calls_tracked'
-SERIALIZER_CONFIG_KEY = 'serializer'
-
-DEFAULT_MAX_WORKERS = 10
-DEFAULT_PARENT_CALLS_TRACKED = 10
-DEFAULT_SERIALIZER = 'json'
-
-DEFAULT_RETRY_POLICY = {'max_retries': 3}
-=======
-)
->>>>>>> 62aa5bb0
+)