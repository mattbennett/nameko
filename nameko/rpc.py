from __future__ import absolute_import, unicode_literals

import sys
import time
import uuid
from functools import partial
from logging import getLogger

import kombu.serialization
from amqp.exceptions import NotFound
from eventlet.event import Event
from kombu import Exchange, Queue

from nameko import serialization
from nameko.amqp.consume import Consumer
from nameko.amqp.publish import Publisher, UndeliverableMessage, get_connection
from nameko.constants import (
<<<<<<< HEAD
    AMQP_URI_CONFIG_KEY, DEFAULT_HEARTBEAT, DEFAULT_PREFETCH_COUNT,
    HEARTBEAT_CONFIG_KEY, PREFETCH_COUNT_CONFIG_KEY, RPC_EXCHANGE_CONFIG_KEY
=======
    AMQP_SSL_CONFIG_KEY, AMQP_URI_CONFIG_KEY, DEFAULT_SERIALIZER,
    RPC_EXCHANGE_CONFIG_KEY, SERIALIZER_CONFIG_KEY
>>>>>>> 5234b077
)
from nameko.exceptions import (
    ContainerBeingKilled, MalformedRequest, MethodNotFound,
    ReplyQueueExpiredWithPendingReplies, UnknownService,
    UnserializableValueError, deserialize, serialize
)
from nameko.extensions import (
    DependencyProvider, Entrypoint, ProviderCollector, SharedExtension
)
from nameko.messaging import decode_from_headers, encode_to_headers


_log = getLogger(__name__)


RPC_QUEUE_TEMPLATE = 'rpc-{}'
RPC_REPLY_QUEUE_TEMPLATE = 'rpc.reply-{}-{}'
RPC_REPLY_QUEUE_TTL = 300000  # ms (5 mins)

RESTRICTED_PUBLISHER_OPTIONS = (
    'exchange', 'routing_key', 'mandatory', 'reply_to', 'correlation_id'
)
"""
Publisher options that cannot be overridden when configuring an RPC proxy
"""


def get_rpc_exchange(config):
    # TODO: refactor this ugliness
    exchange_name = config.get(RPC_EXCHANGE_CONFIG_KEY, 'nameko-rpc')
    exchange = Exchange(exchange_name, durable=True, type="topic")
    return exchange


class RpcConsumer(SharedExtension, ProviderCollector):

    consumer_cls = Consumer

    def __init__(self, **consumer_options):
        self.queue = None
        self.consumer_options = consumer_options
        super(RpcConsumer, self).__init__()

    @property
    def amqp_uri(self):
        return self.container.config[AMQP_URI_CONFIG_KEY]

    def setup(self):

        service_name = self.container.service_name
        queue_name = RPC_QUEUE_TEMPLATE.format(service_name)
        routing_key = '{}.*'.format(service_name)

        exchange = get_rpc_exchange(self.container.config)

        self.queue = Queue(
            queue_name,
            exchange=exchange,
            routing_key=routing_key,
            durable=True
        )

        config = self.container.config

        heartbeat = self.consumer_options.pop(
            'heartbeat', config.get(HEARTBEAT_CONFIG_KEY, DEFAULT_HEARTBEAT)
        )
        prefetch_count = self.consumer_options.pop(
            'prefetch_count', config.get(
                PREFETCH_COUNT_CONFIG_KEY, DEFAULT_PREFETCH_COUNT
            )
        )
        accept = self.consumer_options.pop(
            'accept', serialization.setup(config).accept
        )

        queues = [self.queue]
        callbacks = [self.handle_message]

        self.consumer = self.consumer_cls(
            self.amqp_uri, queues=queues, callbacks=callbacks,
            heartbeat=heartbeat, prefetch_count=prefetch_count,
            accept=accept
        )

    def start(self):
        self.container.spawn_managed_thread(self.consumer.run)
        self.consumer.wait_until_consumer_ready()

    def stop(self):
        self.consumer.stop()
        # super stop? (waits for all other providers)

    def unregister_provider(self, provider):
        self.stop()
        super(RpcConsumer, self).unregister_provider(provider)

    def get_provider_for_method(self, routing_key):
        service_name = self.container.service_name

        for provider in self._providers:
            key = '{}.{}'.format(service_name, provider.method_name)
            if key == routing_key:
                return provider
        else:
            method_name = routing_key.split(".")[-1]
            raise MethodNotFound(method_name)

    def handle_message(self, body, message):
        routing_key = message.delivery_info['routing_key']
        try:
            provider = self.get_provider_for_method(routing_key)
            provider.handle_message(body, message)
        except Exception:
            exc_info = sys.exc_info()
            self.handle_result(message, None, exc_info)

    def handle_result(self, message, result, exc_info):

        exchange = get_rpc_exchange(self.container.config)
        ssl = self.container.config.get(AMQP_SSL_CONFIG_KEY)

<<<<<<< HEAD
        responder = Responder(self.amqp_uri, exchange, message)
=======
        responder = Responder(amqp_uri, exchange, serializer, message, ssl=ssl)
>>>>>>> 5234b077
        result, exc_info = responder.send_response(result, exc_info)

        self.consumer.ack_message(message)

        return result, exc_info


class Rpc(Entrypoint):
    """
    A limitation of using a shared queue for all RPC entrypoints is
    that we can't accept per-entrypoint consumer options. The best solution
    to this is to start using a queue per entrypoint, but this will require
    a consumer (and if using kombu, a connection) per entrypoint.

    For the time being consumer options are not supported in RPC entrypoints.
    """
    rpc_consumer = RpcConsumer()

    def setup(self):
        self.rpc_consumer.register_provider(self)

    def stop(self):
        self.rpc_consumer.unregister_provider(self)

    def handle_message(self, body, message):
        try:
            args = body['args']
            kwargs = body['kwargs']
        except KeyError:
            raise MalformedRequest('Message missing `args` or `kwargs`')

        self.check_signature(args, kwargs)

        context_data = decode_from_headers(message.headers)

        handle_result = partial(self.handle_result, message)

        def spawn_worker():
            try:
                self.container.spawn_worker(
                    self, args, kwargs,
                    context_data=context_data,
                    handle_result=handle_result
                )
            except ContainerBeingKilled:
                self.rpc_consumer.consumer.requeue_message(message)

        service_name = self.container.service_name
        method_name = self.method_name

        # we must spawn a thread here to prevent handle_message blocking
        # when the worker pool is exhausted; if this happens the AMQP consumer
        # is also blocked and fails to send heartbeats, eventually causing it
        # to be disconnected
        # TODO replace global worker pool limits with per-entrypoint limits,
        # then remove this waiter thread
        ident = u"{}.wait_for_worker_pool[{}.{}]".format(
            type(self).__name__, service_name, method_name
        )
        self.container.spawn_managed_thread(spawn_worker, identifier=ident)

    def handle_result(self, message, worker_ctx, result, exc_info):
        result, exc_info = self.rpc_consumer.handle_result(
            message, result, exc_info)
        return result, exc_info


rpc = Rpc.decorator


class Responder(object):
    """ Helper object for publishing replies to RPC calls.
    """

    publisher_cls = Publisher

<<<<<<< HEAD
    def __init__(self, amqp_uri, exchange, message):
=======
    def __init__(
        self, amqp_uri, exchange, serializer, message, ssl=None
    ):
>>>>>>> 5234b077
        self.amqp_uri = amqp_uri
        self.message = message
        self.exchange = exchange
        self.ssl = ssl

    def send_response(self, result, exc_info):

        error = None
        if exc_info is not None:
            error = serialize(exc_info[1])

        # send response encoded the same way as was the request message
        content_type = self.message.properties['content_type']
        serializer = kombu.serialization.registry.type_to_name[content_type]

        # disaster avoidance serialization check: `result` must be
        # serializable, otherwise the container will commit suicide assuming
        # unrecoverable errors (and the message will be requeued for another
        # victim)

        try:
            kombu.serialization.dumps(result, serializer)
        except Exception:
            exc_info = sys.exc_info()
            # `error` below is guaranteed to serialize to json
            error = serialize(UnserializableValueError(result))
            result = None

        payload = {'result': result, 'error': error}

        routing_key = self.message.properties['reply_to']
        correlation_id = self.message.properties.get('correlation_id')

        publisher = self.publisher_cls(self.amqp_uri, ssl=self.ssl)

        publisher.publish(
            payload,
            serializer=serializer,
            exchange=self.exchange,
            routing_key=routing_key,
            correlation_id=correlation_id
        )

        return result, exc_info


class ReplyListener(SharedExtension):
    """ SharedExtension for consuming replies to RPC requests.

    Creates a queue and consumes from it in a managed thread. RPC requests
    should register their `correlation_id` with
    :meth:`~ReplyListener.register_for_reply` in order for the `ReplyListener`
    to capture the reply.
    """

    class ReplyConsumer(Consumer):
        """ Subclass Consumer to add disconnection check
        """

        def __init__(self, check_for_lost_replies, *args, **kwargs):
            self.check_for_lost_replies = check_for_lost_replies
            super(ReplyListener.ReplyConsumer, self).__init__(*args, **kwargs)

        def get_consumers(self, consumer_cls, channel):
            """
            Check for messages lost while the reply listener was disconnected
            from the broker.
            """
            self.check_for_lost_replies()

            return super(ReplyListener.ReplyConsumer, self).get_consumers(
                consumer_cls, channel
            )

    consumer_cls = ReplyConsumer

    def __init__(self, **consumer_options):
        self.queue = None
        self.pending = {}
        self.consumer_options = consumer_options
        super(ReplyListener, self).__init__()

    @property
    def amqp_uri(self):
        return self.container.config[AMQP_URI_CONFIG_KEY]

    def setup(self):

        reply_queue_uuid = uuid.uuid4()
        service_name = self.container.service_name

        queue_name = RPC_REPLY_QUEUE_TEMPLATE.format(
            service_name, reply_queue_uuid)

        self.routing_key = str(reply_queue_uuid)

        exchange = get_rpc_exchange(self.container.config)

        self.queue = Queue(
            queue_name,
            exchange=exchange,
            routing_key=self.routing_key,
            queue_arguments={
                'x-expires': RPC_REPLY_QUEUE_TTL
            }
        )

        config = self.container.config

        heartbeat = self.consumer_options.pop(
            'heartbeat', config.get(HEARTBEAT_CONFIG_KEY, DEFAULT_HEARTBEAT)
        )
        prefetch_count = self.consumer_options.pop(
            'prefetch_count', config.get(
                PREFETCH_COUNT_CONFIG_KEY, DEFAULT_PREFETCH_COUNT
            )
        )
        accept = self.consumer_options.pop(
            'accept', serialization.setup(config).accept
        )

        queues = [self.queue]
        callbacks = [self.handle_message]

        self.consumer = self.consumer_cls(
            self.check_for_lost_replies, self.amqp_uri,
            queues=queues, callbacks=callbacks,
            heartbeat=heartbeat, prefetch_count=prefetch_count, accept=accept
        )

    def start(self):
        self.container.spawn_managed_thread(self.consumer.run)
        self.consumer.wait_until_consumer_ready()

    def stop(self):
        self.consumer.stop()

    def check_for_lost_replies(self):
        if self.pending:
            try:
                with get_connection(self.amqp_uri) as conn:
                    self.queue.bind(conn).queue_declare(passive=True)
            except NotFound:
                raise ReplyQueueExpiredWithPendingReplies(
                    "Lost replies for correlation ids:\n{}".format(
                        "\n".join(self.pending.keys())
                    )
                )

    def register_for_reply(self, correlation_id):
        """ Register an RPC call with the given `correlation_id` for a reply.

        Returns a function that can be used to retrieve the reply, blocking
        until it has been received.
        """
        reply_event = Event()
        self.pending[correlation_id] = reply_event
        return reply_event.wait

    def handle_message(self, body, message):
        self.consumer.ack_message(message)

        correlation_id = message.properties.get('correlation_id')
        rpc_call = self.pending.pop(correlation_id, None)
        if rpc_call is not None:
            rpc_call.send(body)
        else:
            _log.debug("Unknown correlation id: %s", correlation_id)


class RpcProxy(DependencyProvider):
    """ DependencyProvider for injecting an RPC proxy into a service.

    :Parameters:
        target_service : str
            Target service name
        **publisher_options
            Options to configure the :class:`~nameko.amqqp.publish.Publisher`
            that sends the message.
    """

    publisher_cls = Publisher

    reply_listener = ReplyListener()

    def __init__(self, target_service, **publisher_options):
        self.target_service = target_service
        for option in RESTRICTED_PUBLISHER_OPTIONS:
            publisher_options.pop(option, None)
        self.publisher_options = publisher_options

    @property
    def amqp_uri(self):
        return self.container.config[AMQP_URI_CONFIG_KEY]

    def setup(self):

        # ReplyListener.setup() runs concurrently in another thread, so
        # we need to wait here until it's defined its queue
        while self.reply_listener.queue is None:
            time.sleep(.1)

        exchange = get_rpc_exchange(self.container.config)

        default_serializer = self.container.serializer
        serializer = self.publisher_options.pop(
            'serializer', default_serializer
        )

        self.publisher = self.publisher_cls(
            self.amqp_uri,
            exchange=exchange,
            serializer=serializer,
            declare=[self.reply_listener.queue],
            reply_to=self.reply_listener.queue.routing_key,
            **self.publisher_options
        )

    def get_dependency(self, worker_ctx):

        extra_headers = encode_to_headers(worker_ctx.context_data)

        publish = partial(self.publisher.publish, extra_headers=extra_headers)

        register_for_reply = self.reply_listener.register_for_reply

        proxy = Proxy(publish, register_for_reply)
        return getattr(proxy, self.target_service)


class Proxy(object):
    """ Helper object for making RPC calls.

    The target service and method name may be specified at construction time
    or by attribute or dict access, for example:

        # target at construction time
        proxy = Proxy(
            publish, register_for_reply, "target_service", "target_method"
        )
        proxy(*args, **kwargs)

        # equivalent with attribute access
        proxy = Proxy(publish, register_for_reply)
        proxy = proxy.target_service.target_method  # proxy now fully-specified
        proxy(*args, **kwargs)

    Calling a fully-specified `Proxy` will make the RPC call and block for the
    result. The `call_async` method initiates the call but returns an
    `RpcReply` object that can be used later to retrieve the result.

    :Parameters:
        publish : callable
            Function to publish an RPC request
        register_for_reply : callable
            Function to register a new call with a reply listener. Returns
            another function that should be used to retrieve the response.
        service_name : str
            Optional target service name, if known
        method_name : str
            Optional target method name, if known
    """

    def __init__(
        self, publish, register_for_reply, service_name=None, method_name=None
    ):
        self.publish = publish
        self.register_for_reply = register_for_reply
        self.service_name = service_name
        self.method_name = method_name

    def __getattr__(self, name):
        if self.method_name is not None:
            raise AttributeError(name)

<<<<<<< HEAD
        if self.service_name:
            target_service = self.service_name
            target_method = name
        else:
            target_service = name
            target_method = None

        clone = Proxy(
            self.publish,
            self.register_for_reply,
            target_service,
            target_method
=======
        self.publisher = self.publisher_cls(
            self.amqp_uri, serializer=serializer, ssl=self.ssl, **options
>>>>>>> 5234b077
        )
        return clone

    @property
    def fully_specified(self):
        return (
            self.service_name is not None and self.method_name is not None
        )

    @property
    def identifier(self):
        return "{}.{}".format(
            self.service_name or "*",
            self.method_name or "*"
        )

<<<<<<< HEAD
    def __getitem__(self, name):
        """Enable dict-like access on the proxy. """
        return getattr(self, name)
=======
    @property
    def ssl(self):
        return self.container.config.get(AMQP_SSL_CONFIG_KEY)

    @property
    def serializer(self):
        """ Default serializer to use when publishing message payloads.
>>>>>>> 5234b077

    def __call__(self, *args, **kwargs):
        rpc_call = self._call(*args, **kwargs)
        return rpc_call.result()

    def call_async(self, *args, **kwargs):
        rpc_call = self._call(*args, **kwargs)
        return rpc_call

    def _call(self, *args, **kwargs):
        if not self.fully_specified:
            raise ValueError(
                "Cannot call unspecified method {}".format(self.identifier)
            )

        _log.debug('invoking %s', self)

        # We use the `mandatory` flag in `producer.publish` below to catch rpc
        # calls to non-existent services, which would otherwise wait forever
        # for a reply that will never arrive.
        #
        # However, the basic.return ("no one is listening for topic") is sent
        # asynchronously and conditionally, so we can't wait() on the channel
        # for it (will wait forever on successful delivery).
        #
        # Instead, we make use of (the rabbitmq extension) confirm_publish
        # (https://www.rabbitmq.com/confirms.html), which _always_ sends a
        # reply down the channel. Moreover, in the case where no queues are
        # bound to the exchange (service unknown), the basic.return is sent
        # first, so by the time kombu returns (after waiting for the confim)
        # we can reliably check for returned messages.

        # Note that deactivating publish-confirms in the RpcProxy will disable
        # this functionality and therefore :class:`UnknownService` will never
        # be raised (and the caller will hang).

        correlation_id = str(uuid.uuid4())

        send_request = partial(
            self.publish, routing_key=self.identifier, mandatory=True,
            correlation_id=correlation_id
        )
        get_response = self.register_for_reply(correlation_id)

        rpc_call = RpcCall(correlation_id, send_request, get_response)

        try:
            rpc_call.send_request(*args, **kwargs)
        except UndeliverableMessage:
            raise UnknownService(self.service_name)

        return rpc_call


class RpcCall(object):
    """ Encapsulates a single RPC request and response.

    :Parameters:
        correlation_id : str
            Identifier for this call
        send_request : callable
            Function that initiates the request
        get_response : callable
            Function that retrieves the response
    """
    _response = None

    def __init__(self, correlation_id, send_request, get_response):
        self.correlation_id = correlation_id
        self._send_request = send_request
        self._get_response = get_response

    def send_request(self, *args, **kwargs):
        """ Send the RPC request to the remote service
        """
        payload = {'args': args, 'kwargs': kwargs}
        self._send_request(payload)

    def get_response(self):
        """ Retrieve the response for this RPC call. Blocks if the response
        has not been received.
        """
        if self._response is not None:
            return self._response

        self._response = self._get_response()
        return self._response

    def result(self):
        """ Return the result of this RPC call, blocking if the response
        has not been received.

        Raises a `RemoteError` if the remote service returned an error
        response.
        """
        response = self.get_response()
        error = response.get('error')
        if error:
            raise deserialize(error)
        return response['result']<|MERGE_RESOLUTION|>--- conflicted
+++ resolved
@@ -15,13 +15,9 @@
 from nameko.amqp.consume import Consumer
 from nameko.amqp.publish import Publisher, UndeliverableMessage, get_connection
 from nameko.constants import (
-<<<<<<< HEAD
-    AMQP_URI_CONFIG_KEY, DEFAULT_HEARTBEAT, DEFAULT_PREFETCH_COUNT,
-    HEARTBEAT_CONFIG_KEY, PREFETCH_COUNT_CONFIG_KEY, RPC_EXCHANGE_CONFIG_KEY
-=======
-    AMQP_SSL_CONFIG_KEY, AMQP_URI_CONFIG_KEY, DEFAULT_SERIALIZER,
-    RPC_EXCHANGE_CONFIG_KEY, SERIALIZER_CONFIG_KEY
->>>>>>> 5234b077
+    AMQP_SSL_CONFIG_KEY, AMQP_URI_CONFIG_KEY, DEFAULT_HEARTBEAT,
+    DEFAULT_PREFETCH_COUNT, HEARTBEAT_CONFIG_KEY, PREFETCH_COUNT_CONFIG_KEY,
+    RPC_EXCHANGE_CONFIG_KEY
 )
 from nameko.exceptions import (
     ContainerBeingKilled, MalformedRequest, MethodNotFound,
@@ -86,6 +82,8 @@
 
         config = self.container.config
 
+        ssl = config.get(AMQP_SSL_CONFIG_KEY)
+
         heartbeat = self.consumer_options.pop(
             'heartbeat', config.get(HEARTBEAT_CONFIG_KEY, DEFAULT_HEARTBEAT)
         )
@@ -102,7 +100,7 @@
         callbacks = [self.handle_message]
 
         self.consumer = self.consumer_cls(
-            self.amqp_uri, queues=queues, callbacks=callbacks,
+            self.amqp_uri, ssl=ssl, queues=queues, callbacks=callbacks,
             heartbeat=heartbeat, prefetch_count=prefetch_count,
             accept=accept
         )
@@ -144,11 +142,7 @@
         exchange = get_rpc_exchange(self.container.config)
         ssl = self.container.config.get(AMQP_SSL_CONFIG_KEY)
 
-<<<<<<< HEAD
-        responder = Responder(self.amqp_uri, exchange, message)
-=======
-        responder = Responder(amqp_uri, exchange, serializer, message, ssl=ssl)
->>>>>>> 5234b077
+        responder = Responder(self.amqp_uri, exchange, message, ssl=ssl)
         result, exc_info = responder.send_response(result, exc_info)
 
         self.consumer.ack_message(message)
@@ -225,13 +219,7 @@
 
     publisher_cls = Publisher
 
-<<<<<<< HEAD
-    def __init__(self, amqp_uri, exchange, message):
-=======
-    def __init__(
-        self, amqp_uri, exchange, serializer, message, ssl=None
-    ):
->>>>>>> 5234b077
+    def __init__(self, amqp_uri, exchange, message, ssl=None):
         self.amqp_uri = amqp_uri
         self.message = message
         self.exchange = exchange
@@ -340,6 +328,7 @@
         )
 
         config = self.container.config
+        ssl = config.get(AMQP_SSL_CONFIG_KEY)
 
         heartbeat = self.consumer_options.pop(
             'heartbeat', config.get(HEARTBEAT_CONFIG_KEY, DEFAULT_HEARTBEAT)
@@ -357,7 +346,7 @@
         callbacks = [self.handle_message]
 
         self.consumer = self.consumer_cls(
-            self.check_for_lost_replies, self.amqp_uri,
+            self.check_for_lost_replies, self.amqp_uri, ssl=ssl,
             queues=queues, callbacks=callbacks,
             heartbeat=heartbeat, prefetch_count=prefetch_count, accept=accept
         )
@@ -372,7 +361,8 @@
     def check_for_lost_replies(self):
         if self.pending:
             try:
-                with get_connection(self.amqp_uri) as conn:
+                ssl = self.container.config.get(AMQP_SSL_CONFIG_KEY)
+                with get_connection(self.amqp_uri, ssl) as conn:
                     self.queue.bind(conn).queue_declare(passive=True)
             except NotFound:
                 raise ReplyQueueExpiredWithPendingReplies(
@@ -441,8 +431,11 @@
             'serializer', default_serializer
         )
 
+        ssl = self.container.config.get(AMQP_SSL_CONFIG_KEY)
+
         self.publisher = self.publisher_cls(
             self.amqp_uri,
+            ssl=ssl,
             exchange=exchange,
             serializer=serializer,
             declare=[self.reply_listener.queue],
@@ -507,7 +500,6 @@
         if self.method_name is not None:
             raise AttributeError(name)
 
-<<<<<<< HEAD
         if self.service_name:
             target_service = self.service_name
             target_method = name
@@ -520,10 +512,6 @@
             self.register_for_reply,
             target_service,
             target_method
-=======
-        self.publisher = self.publisher_cls(
-            self.amqp_uri, serializer=serializer, ssl=self.ssl, **options
->>>>>>> 5234b077
         )
         return clone
 
@@ -540,19 +528,9 @@
             self.method_name or "*"
         )
 
-<<<<<<< HEAD
     def __getitem__(self, name):
         """Enable dict-like access on the proxy. """
         return getattr(self, name)
-=======
-    @property
-    def ssl(self):
-        return self.container.config.get(AMQP_SSL_CONFIG_KEY)
-
-    @property
-    def serializer(self):
-        """ Default serializer to use when publishing message payloads.
->>>>>>> 5234b077
 
     def __call__(self, *args, **kwargs):
         rpc_call = self._call(*args, **kwargs)
