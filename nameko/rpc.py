from __future__ import absolute_import

import json
import sys
import uuid
from functools import partial
from logging import getLogger

from eventlet.event import Event
from eventlet.queue import Empty
from kombu import Connection, Exchange, Queue
from kombu.pools import producers

from nameko.constants import AMQP_URI_CONFIG_KEY, DEFAULT_RETRY_POLICY
from nameko.exceptions import (
<<<<<<< HEAD
    MethodNotFound, UnknownService, UnserializableValueError,
    MalformedRequest, RpcConnectionError, serialize, deserialize,
    IncorrectSignature, ContainerBeingKilled)
from nameko.extensions import (
    DependencyProvider, Entrypoint, ProviderCollector, SharedExtension)
from nameko.messaging import QueueConsumer, HeaderEncoder, HeaderDecoder
=======
    ContainerBeingKilled, deserialize, MalformedRequest, MethodNotFound,
    RpcConnectionError, serialize, UnknownService, UnserializableValueError)
from nameko.extensions import (
    DependencyProvider, Entrypoint, ProviderCollector, SharedExtension)
from nameko.messaging import HeaderDecoder, HeaderEncoder, QueueConsumer
>>>>>>> cae5663a
from nameko.utils import repr_safe_str

_log = getLogger(__name__)


RPC_EXCHANGE_CONFIG_KEY = 'rpc_exchange'
RPC_QUEUE_TEMPLATE = 'rpc-{}'
RPC_REPLY_QUEUE_TEMPLATE = 'rpc.reply-{}-{}'


def get_rpc_exchange(config):
    exchange_name = config.get(RPC_EXCHANGE_CONFIG_KEY, 'nameko-rpc')
    exchange = Exchange(exchange_name, durable=True, type="topic")
    return exchange


class RpcConsumer(SharedExtension, ProviderCollector):

    queue_consumer = QueueConsumer()

    def __init__(self):
        self._unregistering_providers = set()
        self._unregistered_from_queue_consumer = Event()
        self.queue = None
        super(RpcConsumer, self).__init__()

    def setup(self):
        if self.queue is None:

            service_name = self.container.service_name
            queue_name = RPC_QUEUE_TEMPLATE.format(service_name)
            routing_key = '{}.*'.format(service_name)

            exchange = get_rpc_exchange(self.container.config)

            self.queue = Queue(
                queue_name,
                exchange=exchange,
                routing_key=routing_key,
                durable=True)

            self.queue_consumer.register_provider(self)
            self._registered = True

    def stop(self):
        """ Stop the RpcConsumer.

        The RpcConsumer ordinary unregisters from the QueueConsumer when the
        last Rpc subclass unregisters from it. If no providers were registered,
<<<<<<< HEAD
        we should unregister from the QueueConsumer as soon as we're asked
        to stop.
=======
        we should unregister ourself from the QueueConsumer as soon as we're
        asked to stop.
>>>>>>> cae5663a
        """
        if not self._providers_registered:
            self.queue_consumer.unregister_provider(self)
            self._unregistered_from_queue_consumer.send(True)

    def unregister_provider(self, provider):
        """ Unregister a provider.

        Blocks until this RpcConsumer is unregistered from its QueueConsumer,
        which only happens when all providers have asked to unregister.
        """
        self._unregistering_providers.add(provider)
        remaining_providers = self._providers - self._unregistering_providers
        if not remaining_providers:
            _log.debug('unregistering from queueconsumer %s', self)
            self.queue_consumer.unregister_provider(self)
            _log.debug('unregistered from queueconsumer %s', self)
            self._unregistered_from_queue_consumer.send(True)

        _log.debug('waiting for unregister from queue consumer %s', self)
        self._unregistered_from_queue_consumer.wait()
        super(RpcConsumer, self).unregister_provider(provider)

    def get_provider_for_method(self, routing_key):
        service_name = self.container.service_name

        for provider in self._providers:
            key = '{}.{}'.format(service_name, provider.method_name)
            if key == routing_key:
                return provider
        else:
            method_name = routing_key.split(".")[-1]
            raise MethodNotFound(method_name)

    def handle_message(self, body, message):
        routing_key = message.delivery_info['routing_key']
        try:
            provider = self.get_provider_for_method(routing_key)
            provider.handle_message(body, message)
        except Exception:
            exc_info = sys.exc_info()
            self.handle_result(message, None, exc_info)

    def handle_result(self, message, result, exc_info):
        responder = Responder(self.container.config, message)
        result, exc_info = responder.send_response(result, exc_info)

        self.queue_consumer.ack_message(message)
        return result, exc_info

    def requeue_message(self, message):
        self.queue_consumer.requeue_message(message)


class Rpc(Entrypoint, HeaderDecoder):

    rpc_consumer = RpcConsumer()

    def __init__(self, expected_exceptions=()):
        """ Mark a method to be exposed over rpc

        :Parameters:
            expected_exceptions : exception class or tuple of exception classes
                Stashed on the entrypoint instance for later inspection by
                other extensions in the worker lifecycle. Use for exceptions
                caused by the caller (e.g. bad arguments).
        """
        self.expected_exceptions = expected_exceptions

    def setup(self):
        self.rpc_consumer.register_provider(self)

    def stop(self):
        self.rpc_consumer.unregister_provider(self)
<<<<<<< HEAD

    def check_signature(self, args, kwargs):
        service_cls = self.container.service_cls
        fn = getattr(service_cls, self.method_name)
        try:
            service_instance = None  # fn is unbound
            inspect.getcallargs(fn, service_instance, *args, **kwargs)
        except TypeError as exc:
            raise IncorrectSignature(str(exc))
=======
>>>>>>> cae5663a

    def handle_message(self, body, message):
        try:
            args = body['args']
            kwargs = body['kwargs']
        except KeyError:
            raise MalformedRequest('Message missing `args` or `kwargs`')

        self.check_signature(args, kwargs)

        worker_ctx_cls = self.container.worker_ctx_cls
        context_data = self.unpack_message_headers(worker_ctx_cls, message)

        handle_result = partial(self.handle_result, message)
        try:
            self.container.spawn_worker(self, args, kwargs,
                                        context_data=context_data,
                                        handle_result=handle_result)
        except ContainerBeingKilled:
            self.rpc_consumer.requeue_message(message)

    def handle_result(self, message, worker_ctx, result, exc_info):
        result, exc_info = self.rpc_consumer.handle_result(
            message, result, exc_info)
        return result, exc_info


rpc = Rpc.decorator


class Responder(object):

    def __init__(self, config, message):
        self.config = config
        self.message = message

    def send_response(self, result, exc_info, **kwargs):

        error = None
        if exc_info is not None:
            error = serialize(exc_info[1])

        # disaster avoidance serialization check: `result` must be json
        # serializable, otherwise the container will commit suicide assuming
        # unrecoverable errors (and the message will be requeued for another
        # victim)
        try:
            json.dumps(result)
        except Exception:
            exc_info = sys.exc_info()
            # `error` below is guaranteed to serialize to json
            error = serialize(UnserializableValueError(result))
            result = None

        conn = Connection(self.config[AMQP_URI_CONFIG_KEY])

        exchange = get_rpc_exchange(self.config)

        retry = kwargs.pop('retry', True)
        retry_policy = kwargs.pop('retry_policy', DEFAULT_RETRY_POLICY)

        with producers[conn].acquire(block=True) as producer:

            routing_key = self.message.properties['reply_to']
            correlation_id = self.message.properties.get('correlation_id')

            msg = {'result': result, 'error': error}

            _log.debug('publish response %s:%s', routing_key, correlation_id)
            producer.publish(
                msg, retry=retry, retry_policy=retry_policy,
                exchange=exchange, routing_key=routing_key,
                correlation_id=correlation_id, **kwargs)

        return result, exc_info


class ReplyListener(SharedExtension):

    queue_consumer = QueueConsumer()

    def __init__(self, **kwargs):
        self._reply_events = {}
        super(ReplyListener, self).__init__(**kwargs)

    def setup(self):

        service_uuid = uuid.uuid4()  # TODO: give srv_ctx a uuid?
        service_name = self.container.service_name

        queue_name = RPC_REPLY_QUEUE_TEMPLATE.format(
            service_name, service_uuid)

        self.routing_key = str(service_uuid)

        exchange = get_rpc_exchange(self.container.config)

        self.queue = Queue(
            queue_name,
            exchange=exchange,
            routing_key=self.routing_key,
            auto_delete=True,
            exclusive=True,
        )

        self.queue_consumer.register_provider(self)

    def stop(self):
        self.queue_consumer.unregister_provider(self)
        super(ReplyListener, self).stop()

    def get_reply_event(self, correlation_id):
        reply_event = Event()
        self._reply_events[correlation_id] = reply_event
        return reply_event

    def on_consume_ready(self):
        # This is called on re-connection, and is the best hook for detecting
        # disconnections. If we have any pending reply events, we were
        # disconnected, and may have lost replies (since reply queues auto
        # delete).
        for event in self._reply_events.values():
            event.send_exception(
                RpcConnectionError('Disconnected while waiting for reply')
            )
        self._reply_events.clear()

    def handle_message(self, body, message):
        self.queue_consumer.ack_message(message)

        correlation_id = message.properties.get('correlation_id')
        client_event = self._reply_events.pop(correlation_id, None)
        if client_event is not None:
            client_event.send(body)
        else:
            _log.debug("Unknown correlation id: %s", correlation_id)


class RpcProxy(DependencyProvider):
<<<<<<< HEAD

    rpc_reply_listener = ReplyListener()

    def __init__(self, target_service):
        self.target_service = target_service

=======

    rpc_reply_listener = ReplyListener()

    def __init__(self, target_service):
        self.target_service = target_service

>>>>>>> cae5663a
    def get_dependency(self, worker_ctx):
        return ServiceProxy(worker_ctx, self.target_service,
                            self.rpc_reply_listener)


class ServiceProxy(object):
    def __init__(self, worker_ctx, service_name, reply_listener):
        self.worker_ctx = worker_ctx
        self.service_name = service_name
        self.reply_listener = reply_listener

    def __getattr__(self, name):
        return MethodProxy(
            self.worker_ctx, self.service_name, name, self.reply_listener)


class RpcReply(object):
    resp_body = None

    def __init__(self, reply_event):
        self.reply_event = reply_event

    def result(self):
        _log.debug('Waiting for RPC reply event %s', self)

        if self.resp_body is None:
            self.resp_body = self.reply_event.wait()
            _log.debug('RPC reply event complete %s %s', self, self.resp_body)

        error = self.resp_body.get('error')
        if error:
            raise deserialize(error)
        return self.resp_body['result']


class MethodProxy(HeaderEncoder):

    def __init__(self, worker_ctx, service_name, method_name, reply_listener):
        self.worker_ctx = worker_ctx
        self.service_name = service_name
        self.method_name = method_name
        self.reply_listener = reply_listener

    def __call__(self, *args, **kwargs):
        reply = self._call(*args, **kwargs)
        return reply.result()

    def async(self, *args, **kwargs):
        reply = self._call(*args, **kwargs)
        return reply

    def _call(self, *args, **kwargs):
        _log.debug('invoking %s', self)

        worker_ctx = self.worker_ctx
        container = worker_ctx.container

        msg = {'args': args, 'kwargs': kwargs}

        conn = Connection(
            container.config[AMQP_URI_CONFIG_KEY],
            transport_options={'confirm_publish': True},
        )

        # We use the `mandatory` flag in `producer.publish` below to catch rpc
        # calls to non-existent services, which would otherwise wait forever
        # for a reply that will never arrive.
        #
        # However, the basic.return ("no one is listening for topic") is sent
        # asynchronously and conditionally, so we can't wait() on the channel
        # for it (will wait forever on successful delivery).
        #
        # Instead, we use (the rabbitmq extension) confirm_publish
        # (https://www.rabbitmq.com/confirms.html), which _always_ sends a
        # reply down the channel. Moreover, in the case where no queues are
        # bound to the exchange (service unknown), the basic.return is sent
        # first, so by the time kombu returns (after waiting for the confim)
        # we can reliably check for returned messages.

        routing_key = '{}.{}'.format(self.service_name, self.method_name)

        exchange = get_rpc_exchange(container.config)

        with producers[conn].acquire(block=True) as producer:

            headers = self.get_message_headers(worker_ctx)
            correlation_id = str(uuid.uuid4())

            reply_listener = self.reply_listener
            reply_to_routing_key = reply_listener.routing_key
            reply_event = reply_listener.get_reply_event(correlation_id)

            producer.publish(
                msg,
                exchange=exchange,
                routing_key=routing_key,
                mandatory=True,
                reply_to=reply_to_routing_key,
                headers=headers,
                correlation_id=correlation_id,
                retry=True,
                retry_policy=DEFAULT_RETRY_POLICY
            )

            # This used to do .empty() to check if the queue is empty
            # but we actually need to clear out the queue here as
            # otherwise future code that reuses the same producer will
            # incorrectly see a failure which actually was an earlier
            # one.
            try:
                producer.channel.returned_messages.get_nowait()
            except Empty:
                pass
            else:
                raise UnknownService(self.service_name)

        return RpcReply(reply_event)

    def __repr__(self):
        service_name = repr_safe_str(self.service_name)
        method_name = repr_safe_str(self.method_name)
        return '<proxy method: {}.{}>'.format(service_name, method_name)<|MERGE_RESOLUTION|>--- conflicted
+++ resolved
@@ -13,20 +13,11 @@
 
 from nameko.constants import AMQP_URI_CONFIG_KEY, DEFAULT_RETRY_POLICY
 from nameko.exceptions import (
-<<<<<<< HEAD
-    MethodNotFound, UnknownService, UnserializableValueError,
-    MalformedRequest, RpcConnectionError, serialize, deserialize,
-    IncorrectSignature, ContainerBeingKilled)
-from nameko.extensions import (
-    DependencyProvider, Entrypoint, ProviderCollector, SharedExtension)
-from nameko.messaging import QueueConsumer, HeaderEncoder, HeaderDecoder
-=======
     ContainerBeingKilled, deserialize, MalformedRequest, MethodNotFound,
     RpcConnectionError, serialize, UnknownService, UnserializableValueError)
 from nameko.extensions import (
     DependencyProvider, Entrypoint, ProviderCollector, SharedExtension)
 from nameko.messaging import HeaderDecoder, HeaderEncoder, QueueConsumer
->>>>>>> cae5663a
 from nameko.utils import repr_safe_str
 
 _log = getLogger(__name__)
@@ -76,13 +67,8 @@
 
         The RpcConsumer ordinary unregisters from the QueueConsumer when the
         last Rpc subclass unregisters from it. If no providers were registered,
-<<<<<<< HEAD
         we should unregister from the QueueConsumer as soon as we're asked
         to stop.
-=======
-        we should unregister ourself from the QueueConsumer as soon as we're
-        asked to stop.
->>>>>>> cae5663a
         """
         if not self._providers_registered:
             self.queue_consumer.unregister_provider(self)
@@ -157,18 +143,6 @@
 
     def stop(self):
         self.rpc_consumer.unregister_provider(self)
-<<<<<<< HEAD
-
-    def check_signature(self, args, kwargs):
-        service_cls = self.container.service_cls
-        fn = getattr(service_cls, self.method_name)
-        try:
-            service_instance = None  # fn is unbound
-            inspect.getcallargs(fn, service_instance, *args, **kwargs)
-        except TypeError as exc:
-            raise IncorrectSignature(str(exc))
-=======
->>>>>>> cae5663a
 
     def handle_message(self, body, message):
         try:
@@ -308,21 +282,12 @@
 
 
 class RpcProxy(DependencyProvider):
-<<<<<<< HEAD
 
     rpc_reply_listener = ReplyListener()
 
     def __init__(self, target_service):
         self.target_service = target_service
 
-=======
-
-    rpc_reply_listener = ReplyListener()
-
-    def __init__(self, target_service):
-        self.target_service = target_service
-
->>>>>>> cae5663a
     def get_dependency(self, worker_ctx):
         return ServiceProxy(worker_ctx, self.target_service,
                             self.rpc_reply_listener)
