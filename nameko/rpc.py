from __future__ import absolute_import
from functools import partial
from logging import getLogger
import uuid
from weakref import WeakKeyDictionary

from kombu import Connection, Exchange, Queue
from kombu.pools import producers
from kombu.common import itermessages, maybe_declare

from nameko.exceptions import MethodNotFound, RemoteErrorWrapper
<<<<<<< HEAD
from nameko.messaging import get_queue_consumer, HeaderEncoder, HeaderDecoder
=======
from nameko.messaging import get_queue_consumer, AMQP_URI_CONFIG_KEY
>>>>>>> 6b1353a7
from nameko.dependencies import (
    dependency_decorator, AttributeDependency, DecoratorDependency)


_log = getLogger(__name__)


@dependency_decorator
def rpc():
    return RpcProvider()

RPC_EXCHANGE_CONFIG_KEY = 'rpc_exchange'
RPC_QUEUE_TEMPLATE = 'rpc-{}'
<<<<<<< HEAD
=======
RPC_REPLY_QUEUE_TEMPLATE = 'rpc.reply-{}-{}'
>>>>>>> 6b1353a7

rpc_consumers = WeakKeyDictionary()


def get_rpc_consumer(srv_ctx, consumer_cls):
    """ Get or create an RpcConsumer instance for the given ``srv_ctx``
    """
    if srv_ctx not in rpc_consumers:
        rpc_consumer = consumer_cls(srv_ctx)
        rpc_consumers[srv_ctx] = rpc_consumer

    return rpc_consumers[srv_ctx]


def get_rpc_exchange(srv_ctx):
    exchange_name = srv_ctx.config.get(RPC_EXCHANGE_CONFIG_KEY, 'nameko-rpc')
    exchange = Exchange(exchange_name, durable=True, type="topic")
    return exchange


class RpcConsumer(object):

    def __init__(self, srv_ctx):
        self._queue = None
        self._providers = {}
        self._srv_ctx = srv_ctx

    def prepare_queue(self):
        if self._queue is None:

            srv_ctx = self._srv_ctx
            service_name = srv_ctx.name
            queue_name = RPC_QUEUE_TEMPLATE.format(service_name)
            routing_key = '{}.*'.format(service_name)
            exchange = get_rpc_exchange(srv_ctx)

            self._queue = Queue(
                queue_name,
                exchange=exchange,
                routing_key=routing_key,
                durable=True)

            qc = get_queue_consumer(srv_ctx)
            qc.add_consumer(self._queue, self.handle_message)

    def start(self):
        qc = get_queue_consumer(self._srv_ctx)
        qc.start()

    def stop(self):
        qc = get_queue_consumer(self._srv_ctx)
        qc.stop()

    def register_provider(self, rpc_provider):
        service_name = self._srv_ctx.name
        key = '{}.{}'.format(service_name, rpc_provider.name)
        self._providers[key] = rpc_provider

    def unregister_provider(self, rpc_provider):
        service_name = self._srv_ctx.name
        key = '{}.{}'.format(service_name, rpc_provider.name)
        try:
            del self._providers[key]
        except KeyError:
            pass  # not registered

    def get_provider_for_method(self, routing_key):
        try:
            return self._providers[routing_key]
        except KeyError:
            method_name = routing_key.split(".")[-1]
            raise MethodNotFound(method_name)

    def handle_message(self, body, message):
        routing_key = message.delivery_info['routing_key']
        srv_ctx = self._srv_ctx
        try:
            provider = self.get_provider_for_method(routing_key)
            provider.handle_message(srv_ctx, body, message)
        except MethodNotFound as exc:
            self.handle_result(message, srv_ctx, None, exc)

    def handle_result(self, message, srv_ctx, result, exc):
        error = None
        if exc is not None:
            error = RemoteErrorWrapper(exc)

        responder = Responder(message)
        responder.send_response(srv_ctx, result, error)

        qc = get_queue_consumer(srv_ctx)
        qc.ack_message(message)


<<<<<<< HEAD
class RpcProvider(DecoratorDependency, HeaderDecoder):
=======
class RpcProvider(DecoratorDependency):
    _consumer_cls = RpcConsumer

    def get_consumer(self, srv_ctx):
        return get_rpc_consumer(srv_ctx, self._consumer_cls)
>>>>>>> 6b1353a7

    def start(self, srv_ctx):
        rpc_consumer = self.get_consumer(srv_ctx)
        rpc_consumer.register_provider(self)
        rpc_consumer.prepare_queue()

    def on_container_started(self, srv_ctx):
        rpc_consumer = self.get_consumer(srv_ctx)
        rpc_consumer.start()

    def stop(self, srv_ctx):
        rpc_consumer = self.get_consumer(srv_ctx)
        rpc_consumer.unregister_provider(self)
        rpc_consumer.stop()

    def handle_message(self, srv_ctx, body, message):
        args = body['args']
        kwargs = body['kwargs']

        worker_ctx_cls = srv_ctx.container.worker_ctx_cls
        context_data = self.unpack_message_headers(worker_ctx_cls, message)

        handle_result = partial(self.handle_result, message)
        srv_ctx.container.spawn_worker(self, args, kwargs,
                                       context_data=context_data,
                                       handle_result=handle_result)

    def handle_result(self, message, worker_ctx, result, exc):
        srv_ctx = worker_ctx.srv_ctx
        rpc_consumer = self.get_consumer(srv_ctx)
        rpc_consumer.handle_result(message, srv_ctx, result, exc)


class Responder(object):
    def __init__(self, message, retry=True, retry_policy=None):
        self._connection = None
        self.message = message
        self.retry = retry
        if retry_policy is None:
            retry_policy = {'max_retries': 3}
        self.retry_policy = retry_policy

    def connection_factory(self, srv_ctx):
        return Connection(srv_ctx.config[AMQP_URI_CONFIG_KEY])

    def send_response(self, srv_ctx, result, error_wrapper):

        # TODO: if we use error codes outside the payload we would only
        # need to serialize the actual value
        # assumes result is json-serializable
        error = None
        if error_wrapper is not None:
            error = error_wrapper.serialize()

        with self.connection_factory(srv_ctx) as conn:

            with producers[conn].acquire(block=True) as producer:

                reply_to = self.message.properties['reply_to']
                correlation_id = self.message.properties.get('correlation_id')

                msg = {'result': result, 'error': error}

                # all queues are bound to the anonymous direct exchange
                producer.publish(
                    msg, retry=self.retry, retry_policy=self.retry_policy,
                    routing_key=reply_to, correlation_id=correlation_id)


class Service(AttributeDependency):

    def __init__(self, service_name):
        self.service_name = service_name

    def acquire_injection(self, worker_ctx):
        return ServiceProxy(worker_ctx, self.service_name)


class ServiceProxy(object):
    def __init__(self, worker_ctx, service_name):
        self.worker_ctx = worker_ctx
        self.service_name = service_name

    def __getattr__(self, name):
        return MethodProxy(self.worker_ctx, self.service_name, name)


class MethodProxy(HeaderEncoder):

    def __init__(self, worker_ctx, service_name, method_name):
        self.worker_ctx = worker_ctx
        self.service_name = service_name
        self.method_name = method_name

    def __call__(self, *args, **kwargs):
        _log.debug('invoking %s', self)

        worker_ctx = self.worker_ctx
        srv_ctx = worker_ctx.srv_ctx

        msg = {'args': args, 'kwargs': kwargs}

        conn = Connection(srv_ctx.config[AMQP_URI_CONFIG_KEY])
        routing_key = '{}.{}'.format(self.service_name, self.method_name)

        # TODO: should connection sharing be done during call_setup in the
        #       dependency provider?
        with conn as conn:
            reply_queue_name = RPC_REPLY_QUEUE_TEMPLATE.format(
                routing_key, uuid.uuid4())

            exchange = get_rpc_exchange(srv_ctx)
            reply_queue = Queue(
                reply_queue_name, exchange=exchange, exclusive=True)
            maybe_declare(reply_queue, conn)

            with producers[conn].acquire(block=True) as producer:
                # TODO: should we enable auto-retry,
                #      should that be an option in __init__?

                headers = self.get_message_headers(worker_ctx)

                # TODO: should use correlation-id property and check after
                # receiving a response
                producer.publish(msg,
                                 exchange=exchange,
                                 routing_key=routing_key,
                                 reply_to=reply_queue.name,
                                 headers=headers)

            resp_messages = itermessages(
                conn, conn.channel(), reply_queue)

            resp_body, _ = next(resp_messages)

            error = resp_body.get('error')
            if error:
                raise RemoteErrorWrapper.deserialize(error)
            return resp_body['result']

    def __str__(self):
        return '<proxy method: %s.%s>' % (self.service_name, self.method_name)<|MERGE_RESOLUTION|>--- conflicted
+++ resolved
@@ -9,11 +9,8 @@
 from kombu.common import itermessages, maybe_declare
 
 from nameko.exceptions import MethodNotFound, RemoteErrorWrapper
-<<<<<<< HEAD
-from nameko.messaging import get_queue_consumer, HeaderEncoder, HeaderDecoder
-=======
-from nameko.messaging import get_queue_consumer, AMQP_URI_CONFIG_KEY
->>>>>>> 6b1353a7
+from nameko.messaging import (
+    get_queue_consumer, HeaderEncoder, HeaderDecoder, AMQP_URI_CONFIG_KEY)
 from nameko.dependencies import (
     dependency_decorator, AttributeDependency, DecoratorDependency)
 
@@ -27,10 +24,7 @@
 
 RPC_EXCHANGE_CONFIG_KEY = 'rpc_exchange'
 RPC_QUEUE_TEMPLATE = 'rpc-{}'
-<<<<<<< HEAD
-=======
 RPC_REPLY_QUEUE_TEMPLATE = 'rpc.reply-{}-{}'
->>>>>>> 6b1353a7
 
 rpc_consumers = WeakKeyDictionary()
 
@@ -125,15 +119,11 @@
         qc.ack_message(message)
 
 
-<<<<<<< HEAD
 class RpcProvider(DecoratorDependency, HeaderDecoder):
-=======
-class RpcProvider(DecoratorDependency):
     _consumer_cls = RpcConsumer
 
     def get_consumer(self, srv_ctx):
         return get_rpc_consumer(srv_ctx, self._consumer_cls)
->>>>>>> 6b1353a7
 
     def start(self, srv_ctx):
         rpc_consumer = self.get_consumer(srv_ctx)
