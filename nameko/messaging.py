--- conflicted
+++ resolved
@@ -138,64 +138,8 @@
 
             consumer = Consumer(
                 queues=[consumer_config.queue],
-<<<<<<< HEAD
-                callbacks=[
-                    partial(on_message, consumer_method)
-                ]
+                callbacks=[partial(on_message, consumer_method)]
             )
-
             yield consumer
         except KeyError:
-            pass
-=======
-                callbacks=[partial(on_message,
-                                   consumer_config,
-                                   consumer_method)]
-            )
-
-            consumer.qos(prefetch_count=consumer_config.prefetch_count)
-
-            yield consumer
-        except KeyError:
-            pass
-
-
-def process_message(consumer_config, consumer, body, message):
-    '''
-    Processes a consumable message.
-
-    If the consumer returns without raising any exceptions, the message
-    will be acknowledged otherwise it will be requeued.
-
-    The consumer may accept just the body or the body and the raw message.
-    It may also ack() or requeue() the raw message manually, in which case
-    automatic acknowledgement/requeueing is disabled.
-
-    Args:
-        consumer_config: The configuration as defined by the consume decorator.
-        consumer: The consume-decorated method.
-
-        body: The body of the message.
-        message: The raw message.
-    '''
-    try:
-        if consumer_config.include_raw_message:
-            consumer(body, message)
-        else:
-            consumer(body)
-
-    except Exception as e:
-        if message.acknowledged:
-            log.error('failed to consume message, '
-                'cannot requeue because message '
-                'already acknowledged: %s(): %s',
-                consumer, e)
-        else:
-            log.error(
-                'failed to consume message, requeueing message: %s(): %s',
-                consumer, e)
-            message.requeue()
-    else:
-        if not message.acknowledged:
-            message.ack()
->>>>>>> 9a133f1f
+            pass