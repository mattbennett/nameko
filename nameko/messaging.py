--- conflicted
+++ resolved
@@ -13,15 +13,7 @@
 from nameko.amqp.publish import Publisher as PublisherCore
 from nameko.amqp.publish import get_connection
 from nameko.amqp.utils import verify_amqp_uri
-from nameko.constants import (
-<<<<<<< HEAD
-    AMQP_URI_CONFIG_KEY, DEFAULT_SERIALIZER, HEADER_PREFIX,
-    SERIALIZER_CONFIG_KEY
-=======
-    AMQP_URI_CONFIG_KEY, DEFAULT_HEARTBEAT, HEADER_PREFIX,
-    HEARTBEAT_CONFIG_KEY
->>>>>>> 22e8f757
-)
+from nameko.constants import AMQP_URI_CONFIG_KEY, HEADER_PREFIX
 from nameko.exceptions import ContainerBeingKilled
 from nameko.extensions import DependencyProvider, Entrypoint
 
