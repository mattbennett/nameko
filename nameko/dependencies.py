"""
Provides classes and method to deal with dependency injection.
<<<<<<< HEAD
"""
=======

Note:
The API of this module is very unstable and serves only
as a proof of concept.

see: https://onefinestay.atlassian.net/browse/OFS-397
'''

from functools import wraps
>>>>>>> e27ff1e8
import inspect


class DependencyProvider(object):

    name = None
    service = None
    container = None

    def register(self, name, service, container):
        """ Register this DependencyProvider as ``name`` on the ``service``
        within ``container``.
        """
        self.name = name
        self.service = service
        self.container = container

    def container_starting(self, container, service, name):
        """ Called when the service container starts.

        DependencyProviders should do any required initialisation here.
        """

    def container_started(self):
        """ Called when the service container has successfully started.

        This is only called after all other DependencyProviders have
        successfully initialised. If the DependencyProvider listens to
        external events, they may now start acting upon them.
        """

    def container_stopping(self):
        """ Called when the service container begins to shut down.

        DependencyProviders should do any graceful shutdown here.
        """

    def container_stopped(self):
        """ Called when the service container stops.

        If the DependencyProvider has not gracefully shut down, probably
        raise an error here.
        """

    def service_pre_call(self, method, args, kwargs):
        """ Called before a service worker executes a task.

        DependencyProviders should do any pre-processing here, raising
        exceptions in the event of failure.

        Example: ...
        """

    def service_post_call(self, method, result):
        """ Called after a service worker has executed a task.

        DependencyProviders should do any post-processing here, raising
        exceptions in the event of failure.

        Example: a database session provider may commit the transaction here.
        """

    def service_call_result(self):
        """ Called with the result of a service worker execution, after all
        other DependencyProviders have successfully completed their post-call
        processing.

        DependencyProviders that requested the call may want to acknowledge it
        here.

        Example: an RPC provider may provide the result to the caller here.
        """


def is_dependency_provider(obj):
    """
    Returns true if the obj is a DependencyProvider.

    This helper function can be used as a predicate for inspect.getmembers()
    """
    return isinstance(obj, DependencyProvider)


def get_dependencies(service):
    return inspect.getmembers(service, is_dependency_provider)


def register_dependencies(service, container):
    dependencies = get_dependencies(service)
    for name, dependency in dependencies:
        dependency.register(name, service, container)
    return dependencies


def inject_dependencies(service, container):
    for name, provider in inspect.getmembers(service, is_dependency_provider):
        setattr(service, name, provider.get_instance(container))


DECORATOR_PROVIDERS_ATTR = 'nameko_providers'


def register_provider(fn, provider):
    providers = getattr(fn, DECORATOR_PROVIDERS_ATTR, None)

    if providers is None:
        providers = set()
        setattr(fn, DECORATOR_PROVIDERS_ATTR, providers)

    providers.add(provider)


def dependency_decorator(provider_decorator):
    @wraps(provider_decorator)
    def wrapper(*args, **kwargs):
        def registering_decorator(fn):
            provider = provider_decorator(*args, **kwargs)
            register_provider(fn, provider)
            return fn

        return registering_decorator
    return wrapper


def get_decorator_providers(obj):
    for name, attr in inspect.getmembers(obj, inspect.ismethod):
        providers = getattr(attr, DECORATOR_PROVIDERS_ATTR, [])
        for provider in providers:
            yield name, provider<|MERGE_RESOLUTION|>--- conflicted
+++ resolved
@@ -1,18 +1,8 @@
 """
 Provides classes and method to deal with dependency injection.
-<<<<<<< HEAD
 """
-=======
+from functools import wraps
 
-Note:
-The API of this module is very unstable and serves only
-as a proof of concept.
-
-see: https://onefinestay.atlassian.net/browse/OFS-397
-'''
-
-from functools import wraps
->>>>>>> e27ff1e8
 import inspect
 
 
@@ -30,10 +20,16 @@
         self.service = service
         self.container = container
 
-    def container_starting(self, container, service, name):
+    def initialise(self):
+        """ Called when the service container is initialised.
+
+        DependencyProviders should do any required initialisation here.
+        """
+
+    def container_starting(self):
         """ Called when the service container starts.
 
-        DependencyProviders should do any required initialisation here.
+        DependencyProviders should do any required startup here.
         """
 
     def container_started(self):
@@ -96,15 +92,26 @@
     return isinstance(obj, DependencyProvider)
 
 
-def get_dependencies(service):
-    return inspect.getmembers(service, is_dependency_provider)
+def get_attribute_providers(obj):
+    return inspect.getmembers(obj, is_dependency_provider)
+
+
+def get_decorator_providers(obj):
+    for name, attr in inspect.getmembers(obj, inspect.ismethod):
+        providers = getattr(attr, DECORATOR_PROVIDERS_ATTR, [])
+        for provider in providers:
+            yield name, provider
+
+
+def get_dependencies(obj):
+    return get_attribute_providers(obj) + list(get_decorator_providers(obj))
 
 
 def register_dependencies(service, container):
     dependencies = get_dependencies(service)
     for name, dependency in dependencies:
         dependency.register(name, service, container)
-    return dependencies
+    return [dependency for name, dependency in dependencies]
 
 
 def inject_dependencies(service, container):
@@ -134,11 +141,4 @@
             return fn
 
         return registering_decorator
-    return wrapper
-
-
-def get_decorator_providers(obj):
-    for name, attr in inspect.getmembers(obj, inspect.ismethod):
-        providers = getattr(attr, DECORATOR_PROVIDERS_ATTR, [])
-        for provider in providers:
-            yield name, provider+    return wrapper