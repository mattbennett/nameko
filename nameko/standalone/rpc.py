from __future__ import absolute_import

import logging
import socket
import uuid

from amqp.exceptions import NotFound
from kombu.common import maybe_declare
from kombu.messaging import Queue

from nameko import serialization
from nameko.amqp import verify_amqp_uri
<<<<<<< HEAD
from nameko.amqp.consume import Consumer
from nameko.amqp.publish import Publisher, get_connection
from nameko.constants import (
    AMQP_URI_CONFIG_KEY, DEFAULT_HEARTBEAT, DEFAULT_PREFETCH_COUNT,
    HEARTBEAT_CONFIG_KEY, PREFETCH_COUNT_CONFIG_KEY
)
from nameko.containers import new_call_id
from nameko.exceptions import ReplyQueueExpiredWithPendingReplies, RpcTimeout
from nameko.messaging import encode_to_headers
from nameko.rpc import (
    RESTRICTED_PUBLISHER_OPTIONS, RPC_REPLY_QUEUE_TEMPLATE,
    RPC_REPLY_QUEUE_TTL, Proxy, get_rpc_exchange
)
=======
from nameko.constants import AMQP_SSL_CONFIG_KEY, AMQP_URI_CONFIG_KEY
from nameko.containers import WorkerContext
from nameko.exceptions import RpcTimeout
from nameko.extensions import Entrypoint
from nameko.rpc import ReplyListener, ServiceProxy
>>>>>>> 5234b077


_logger = logging.getLogger(__name__)


class ReplyListener(object):
    """ Single-threaded listener for RPC replies.

    Creates a queue and consumes from it on demand. RPC requests
    should register their `correlation_id` with
    :meth:`~ReplyListener.register_for_reply` in order for the `ReplyListener`
    to capture the reply.
    """
    class ReplyConsumer(Consumer):
        """ Subclass Consumer to add disconnection check
        """

        def __init__(self, check_for_lost_replies, *args, **kwargs):
            self.check_for_lost_replies = check_for_lost_replies
            super(ReplyListener.ReplyConsumer, self).__init__(*args, **kwargs)

        def get_consumers(self, consumer_cls, channel):
            """
            Check for messages lost while the reply listener was disconnected
            from the broker.
            """
            self.check_for_lost_replies()

            return super(ReplyListener.ReplyConsumer, self).get_consumers(
                consumer_cls, channel
            )

    consumer_cls = ReplyConsumer

    def __init__(self, config, queue, timeout=None, **kwargs):
        self.config = config
        self.queue = queue
        self.timeout = timeout
<<<<<<< HEAD
=======
        self.replies = {}

    def _setup_consumer(self):
        if self.consumer is not None:
            try:
                self.consumer.cancel()
            except (socket.error, IOError):  # pragma: no cover
                # On some systems (e.g. os x) we need to explicitly cancel the
                # consumer here. However, e.g. on ubuntu 14.04, the
                # disconnection has already closed the socket. We try to
                # cancel, and ignore any socket errors.
                # If the socket has been closed, an IOError is raised, ignore
                # it and assume the consumer is already cancelled.
                pass

        channel = self.connection.channel()
        # queue.bind returns a bound copy
        self.queue = self.queue.bind(channel)
        maybe_declare(self.queue, channel)
        consumer = Consumer(
            channel, queues=[self.queue], accept=self.accept, no_ack=False)
        consumer.callbacks = [self.on_message]
        consumer.consume()
        self.consumer = consumer

    def register_provider(self, provider):
        self.provider = provider

        self.serializer, self.accept = serialization.setup(
            provider.container.config)

        amqp_uri = provider.container.config[AMQP_URI_CONFIG_KEY]
        ssl = provider.container.config.get(AMQP_SSL_CONFIG_KEY)
        verify_amqp_uri(amqp_uri, ssl=ssl)
        self.connection = Connection(amqp_uri, ssl=ssl)

        self.queue = provider.queue
        self._setup_consumer()
        self.stopped = False

    def unregister_provider(self, provider):
        self.connection.close()
        self.stopped = True

    def ack_message(self, msg):
        msg.ack()

    def on_message(self, body, message):
        msg_correlation_id = message.properties.get('correlation_id')
        if msg_correlation_id not in self.provider._reply_events:
            _logger.debug(
                "Unknown correlation id: %s", msg_correlation_id)

        self.replies[msg_correlation_id] = (body, message)

    def get_message(self, correlation_id):
>>>>>>> 5234b077

        self.pending = {}
        super(ReplyListener, self).__init__(**kwargs)

    @property
    def amqp_uri(self):
        return self.config[AMQP_URI_CONFIG_KEY]

    def start(self):
        verify_amqp_uri(self.amqp_uri)

        config = self.config

        heartbeat = config.get(HEARTBEAT_CONFIG_KEY, DEFAULT_HEARTBEAT)
        prefetch_count = config.get(
            PREFETCH_COUNT_CONFIG_KEY, DEFAULT_PREFETCH_COUNT
        )
        accept = serialization.setup(config).accept

        queues = [self.queue]
        callbacks = [self.handle_message]

        self.consumer = self.consumer_cls(
            self.check_for_lost_replies, self.amqp_uri,
            queues=queues, callbacks=callbacks,
            heartbeat=heartbeat, prefetch_count=prefetch_count, accept=accept
        )

        # must declare queue because the consumer doesn't start right away
        with self.consumer.connection as conn:
            maybe_declare(self.queue, conn)

    def stop(self):
        self.consumer.stop()

    def check_for_lost_replies(self):
        if self.pending:
            try:
                with get_connection(self.amqp_uri) as conn:
                    self.queue.bind(conn).queue_declare(passive=True)
            except NotFound:
                raise ReplyQueueExpiredWithPendingReplies(
                    "Lost replies for correlation ids:\n{}".format(
                        "\n".join(self.pending.keys())
                    )
                )

    def register_for_reply(self, correlation_id):
        """ Register an RPC call with the given `correlation_id` for a reply.

        Returns a function that can be used to retrieve the reply, blocking
        until it has been received.
        """
        self.pending[correlation_id] = None
        return lambda: self.consume_reply(correlation_id)

    def consume_reply(self, correlation_id):
        """ Consume from the reply queue until the reply for the given
        `correlation_id` is received.
        """
        # return error if correlation_id not pending? (new feature)
        if self.consumer.should_stop:
            raise RuntimeError("Stopped and can no longer be used")

        while not self.pending.get(correlation_id):
            try:
                next(self.consumer.consume(timeout=self.timeout))
            except socket.timeout:
                raise RpcTimeout()
        return self.pending.pop(correlation_id)

    def handle_message(self, body, message):
        self.consumer.ack_message(message)

        correlation_id = message.properties.get('correlation_id')
        if correlation_id not in self.pending:
            _logger.debug("Unknown correlation id: %s", correlation_id)
            return

        self.pending[correlation_id] = body


class RpcProxy(object):
    """
    Single-threaded RPC proxy to a cluster of services. The target service
    and method are specified with attributes.

    Method calls on the local object are converted into RPC calls to the
    target service.

    Enables services not hosted by nameko to make RPC requests to a nameko
    cluster. It is commonly used as a context manager but may also be manually
    started and stopped.

    *Usage*

    As a context manager::

        with RpcProxy(config) as proxy:
            proxy.target_service.method()
            proxy.other_service.method()

    The equivalent call, manually starting and stopping::

        proxy = RpcProxy(config)
        proxy = proxy.start()
        try:
            proxy.target_service.method()
            proxy.other_service.method()
        finally:
            proxy.stop()

    If you call ``start()`` you must eventually call ``stop()`` to close the
    connection to the broker.

    You may also supply ``context_data``, a dictionary of data to be
    serialised into the AMQP message headers.

    When the name of the service is not legal in Python, you can also
    use a dict-like syntax::

        with RpcProxy(config) as proxy:
            proxy['service-name'].method()
            proxy['other-service'].method()

    """

    publisher_cls = Publisher

    def __init__(
        self, config, context_data=None, timeout=None, **publisher_options
    ):
        self.config = config
        self.uuid = str(uuid.uuid4())

        exchange = get_rpc_exchange(config)

        queue_name = RPC_REPLY_QUEUE_TEMPLATE.format(
            "standalone_rpc_proxy", self.uuid
        )
        queue = Queue(
            queue_name,
            exchange=exchange,
            routing_key=self.uuid,
            queue_arguments={
                'x-expires': RPC_REPLY_QUEUE_TTL
            }
        )

        self.reply_listener = ReplyListener(config, queue, timeout=timeout)

        self.serializer = serialization.setup(config).serializer

        serializer = publisher_options.pop('serializer', self.serializer)

        for option in RESTRICTED_PUBLISHER_OPTIONS:
            publisher_options.pop(option, None)

        publisher = Publisher(
            self.amqp_uri,
            exchange=exchange,
            serializer=serializer,
            declare=[self.reply_listener.queue],
            reply_to=self.reply_listener.queue.routing_key,
            **publisher_options
        )

        data = context_data

        def publish(*args, **kwargs):

            context_data = data or {}
            context_data['call_id_stack'] = [
                'standalone_rpc_proxy.{}.{}'.format(self.uuid, new_call_id())
            ]

            extra_headers = encode_to_headers(context_data)

            publisher.publish(
                *args, extra_headers=extra_headers, **kwargs
            )

        get_reply = self.reply_listener.register_for_reply

        self.proxy = Proxy(publish, get_reply)

    @property
    def amqp_uri(self):
        return self.config[AMQP_URI_CONFIG_KEY]

    def __enter__(self):
        return self.start()

    def __exit__(self, tpe, value, traceback):
        self.stop()

    def start(self):
        self.reply_listener.start()
        return self.proxy

    def stop(self):
        self.reply_listener.stop()


class ServiceRpcProxy(RpcProxy):
    """
    Single-threaded RPC proxy to a named service.

    As per :class:`~nameko.standalone.rpc.RpcProxy` but with a pre-specified
    target service.
    """

    def __init__(self, service_name, *args, **kwargs):
        super(ServiceRpcProxy, self).__init__(*args, **kwargs)
        self.proxy = getattr(self.proxy, service_name)


ClusterRpcProxy = RpcProxy  # backwards compat<|MERGE_RESOLUTION|>--- conflicted
+++ resolved
@@ -10,12 +10,11 @@
 
 from nameko import serialization
 from nameko.amqp import verify_amqp_uri
-<<<<<<< HEAD
 from nameko.amqp.consume import Consumer
 from nameko.amqp.publish import Publisher, get_connection
 from nameko.constants import (
-    AMQP_URI_CONFIG_KEY, DEFAULT_HEARTBEAT, DEFAULT_PREFETCH_COUNT,
-    HEARTBEAT_CONFIG_KEY, PREFETCH_COUNT_CONFIG_KEY
+    AMQP_SSL_CONFIG_KEY, AMQP_URI_CONFIG_KEY, DEFAULT_HEARTBEAT,
+    DEFAULT_PREFETCH_COUNT, HEARTBEAT_CONFIG_KEY, PREFETCH_COUNT_CONFIG_KEY
 )
 from nameko.containers import new_call_id
 from nameko.exceptions import ReplyQueueExpiredWithPendingReplies, RpcTimeout
@@ -24,13 +23,6 @@
     RESTRICTED_PUBLISHER_OPTIONS, RPC_REPLY_QUEUE_TEMPLATE,
     RPC_REPLY_QUEUE_TTL, Proxy, get_rpc_exchange
 )
-=======
-from nameko.constants import AMQP_SSL_CONFIG_KEY, AMQP_URI_CONFIG_KEY
-from nameko.containers import WorkerContext
-from nameko.exceptions import RpcTimeout
-from nameko.extensions import Entrypoint
-from nameko.rpc import ReplyListener, ServiceProxy
->>>>>>> 5234b077
 
 
 _logger = logging.getLogger(__name__)
@@ -69,65 +61,6 @@
         self.config = config
         self.queue = queue
         self.timeout = timeout
-<<<<<<< HEAD
-=======
-        self.replies = {}
-
-    def _setup_consumer(self):
-        if self.consumer is not None:
-            try:
-                self.consumer.cancel()
-            except (socket.error, IOError):  # pragma: no cover
-                # On some systems (e.g. os x) we need to explicitly cancel the
-                # consumer here. However, e.g. on ubuntu 14.04, the
-                # disconnection has already closed the socket. We try to
-                # cancel, and ignore any socket errors.
-                # If the socket has been closed, an IOError is raised, ignore
-                # it and assume the consumer is already cancelled.
-                pass
-
-        channel = self.connection.channel()
-        # queue.bind returns a bound copy
-        self.queue = self.queue.bind(channel)
-        maybe_declare(self.queue, channel)
-        consumer = Consumer(
-            channel, queues=[self.queue], accept=self.accept, no_ack=False)
-        consumer.callbacks = [self.on_message]
-        consumer.consume()
-        self.consumer = consumer
-
-    def register_provider(self, provider):
-        self.provider = provider
-
-        self.serializer, self.accept = serialization.setup(
-            provider.container.config)
-
-        amqp_uri = provider.container.config[AMQP_URI_CONFIG_KEY]
-        ssl = provider.container.config.get(AMQP_SSL_CONFIG_KEY)
-        verify_amqp_uri(amqp_uri, ssl=ssl)
-        self.connection = Connection(amqp_uri, ssl=ssl)
-
-        self.queue = provider.queue
-        self._setup_consumer()
-        self.stopped = False
-
-    def unregister_provider(self, provider):
-        self.connection.close()
-        self.stopped = True
-
-    def ack_message(self, msg):
-        msg.ack()
-
-    def on_message(self, body, message):
-        msg_correlation_id = message.properties.get('correlation_id')
-        if msg_correlation_id not in self.provider._reply_events:
-            _logger.debug(
-                "Unknown correlation id: %s", msg_correlation_id)
-
-        self.replies[msg_correlation_id] = (body, message)
-
-    def get_message(self, correlation_id):
->>>>>>> 5234b077
 
         self.pending = {}
         super(ReplyListener, self).__init__(**kwargs)
@@ -137,9 +70,11 @@
         return self.config[AMQP_URI_CONFIG_KEY]
 
     def start(self):
-        verify_amqp_uri(self.amqp_uri)
-
         config = self.config
+
+        ssl = config.get(AMQP_SSL_CONFIG_KEY)
+
+        verify_amqp_uri(self.amqp_uri, ssl=ssl)
 
         heartbeat = config.get(HEARTBEAT_CONFIG_KEY, DEFAULT_HEARTBEAT)
         prefetch_count = config.get(
@@ -151,7 +86,7 @@
         callbacks = [self.handle_message]
 
         self.consumer = self.consumer_cls(
-            self.check_for_lost_replies, self.amqp_uri,
+            self.check_for_lost_replies, self.amqp_uri, ssl=ssl,
             queues=queues, callbacks=callbacks,
             heartbeat=heartbeat, prefetch_count=prefetch_count, accept=accept
         )
@@ -166,7 +101,8 @@
     def check_for_lost_replies(self):
         if self.pending:
             try:
-                with get_connection(self.amqp_uri) as conn:
+                ssl = self.config.get(AMQP_SSL_CONFIG_KEY)
+                with get_connection(self.amqp_uri, ssl=ssl) as conn:
                     self.queue.bind(conn).queue_declare(passive=True)
             except NotFound:
                 raise ReplyQueueExpiredWithPendingReplies(
@@ -286,8 +222,11 @@
         for option in RESTRICTED_PUBLISHER_OPTIONS:
             publisher_options.pop(option, None)
 
-        publisher = Publisher(
+        ssl = self.config.get(AMQP_SSL_CONFIG_KEY)
+
+        publisher = self.publisher_cls(
             self.amqp_uri,
+            ssl=ssl,
             exchange=exchange,
             serializer=serializer,
             declare=[self.reply_listener.queue],
