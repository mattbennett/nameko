"""
In a large integration test of highly connected services, it's preferable to
limit interactions to only those under test.

This file defines several toy services that interact to form a shop of the
famous ACME Corporation. The AcmeShopService relies on the StockService,
InvoiceService and PaymentService to fulfil its orders. They are not best
practice examples! They're minimal services provided for the test at the
bottom of the file.

``test_shop_integration`` is a  full integration test of the ACME shop
"checkout" flow. It demonstrates how to test the multiple ACME services in
combination with each other, including limiting service interactions by
replacing certain entrypoints and dependencies.
"""

from collections import defaultdict

import pytest

<<<<<<< HEAD
from nameko.extensions import Dependency
=======
from nameko.extensions import DependencyProvider
>>>>>>> 2a613a5b
from nameko.events import EventDispatcher, event_handler
from nameko.exceptions import RemoteError
from nameko.rpc import rpc, RpcProxy
from nameko.runners import ServiceRunner
from nameko.standalone.rpc import ServiceRpcProxy
from nameko.testing.services import replace_dependencies, restrict_entrypoints
from nameko.testing.utils import get_container
from nameko.timer import timer


class NotLoggedIn(Exception):
    pass


class ItemOutOfStock(Exception):
    pass


class ItemDoesNotExist(Exception):
    pass


<<<<<<< HEAD
class ShoppingBasket(Dependency):
=======
class ShoppingBasket(DependencyProvider):
>>>>>>> 2a613a5b
    """ A shopping basket tied to the current ``user_id``.
    """
    def __init__(self):
        self.baskets = defaultdict(list)

    def get_dependency(self, worker_ctx):

        class Basket(object):
            def __init__(self, basket):
                self._basket = basket
                self.worker_ctx = worker_ctx

            def add(self, item):
                self._basket.append(item)

            def __iter__(self):
                for item in self._basket:
                    yield item

        try:
            user_id = worker_ctx.data['user_id']
        except KeyError:
            raise NotLoggedIn()
        return Basket(self.baskets[user_id])


class AcmeShopService(object):

    user_basket = ShoppingBasket()
    stock_service = RpcProxy('stockservice')
    invoice_service = RpcProxy('invoiceservice')
<<<<<<< HEAD
    payment_service = RpcProxy('paymentservice')
=======
    payment_rpc = RpcProxy('paymentservice')
>>>>>>> 2a613a5b

    fire_event = EventDispatcher()

    @rpc
    def add_to_basket(self, item_code):
        """ Add item identified by ``item_code`` to the shopping basket.

        This is a toy example! Ignore the obvious race condition.
        """
        stock_level = self.stock_service.check_stock(item_code)
        if stock_level > 0:
            self.user_basket.add(item_code)
            self.fire_event("item_added_to_basket", item_code)
            return item_code

        raise ItemOutOfStock(item_code)

    @rpc
    def checkout(self):
        """ Take payment for all items in the shopping basket.
        """
        total_price = sum(self.stock_service.check_price(item)
                          for item in self.user_basket)

        # prepare invoice
        invoice = self.invoice_service.prepare_invoice(total_price)

        # take payment
        self.payment_rpc.take_payment(invoice)

        # fire checkout event if prepare_invoice and take_payment succeeded
        checkout_event_data = {
            'invoice': invoice,
            'items': list(self.user_basket)
        }
        self.fire_event("checkout_complete", checkout_event_data)
        return total_price


<<<<<<< HEAD
class Warehouse(Dependency):
=======
class Warehouse(DependencyProvider):
>>>>>>> 2a613a5b
    """ A database of items in the warehouse.

    This is a toy example! A dictionary is not a database.
    """
    def __init__(self):
        self.database = {
            'anvil': {
                'price': 100,
                'stock': 3
            },
            'dehydrated_boulders': {
                'price': 999,
                'stock': 12
            },
            'invisible_paint': {
                'price': 10,
                'stock': 30
            },
            'toothpicks': {
                'price': 1,
                'stock': 0
            }
        }

    def get_dependency(self, worker_ctx):
        return self.database


class StockService(object):

    warehouse = Warehouse()

    @rpc
    def check_price(self, item_code):
        """ Check the price of an item.
        """
        try:
            return self.warehouse[item_code]['price']
        except KeyError:
            raise ItemDoesNotExist(item_code)

    @rpc
    def check_stock(self, item_code):
        """ Check the stock level of an item.
        """
        try:
            return self.warehouse[item_code]['stock']
        except KeyError:
            raise ItemDoesNotExist(item_code)

    @rpc
    @timer(100)
    def monitor_stock(self):
        """ Periodic stock monitoring method. Can also be triggered manually
        over RPC.

        This is an expensive process that we don't want to exercise during
        integration testing...
        """
        raise NotImplemented()

    @event_handler('acmeshopservice', "checkout_complete")
    def dispatch_items(self, event_data):
        """ Dispatch items from stock on successful checkouts.

        This is an expensive process that we don't want to exercise during
        integration testing...
        """
        raise NotImplemented()


<<<<<<< HEAD
class AddressBook(Dependency):
=======
class AddressBook(DependencyProvider):
>>>>>>> 2a613a5b
    """ A database of user details, keyed on user_id.
    """
    def __init__(self):
        self.address_book = {
            'wile_e_coyote': {
                'username': 'wile_e_coyote',
                'fullname': 'Wile E Coyote',
                'address': '12 Long Road, High Cliffs, Utah',
            },
        }

    def get_dependency(self, worker_ctx):
        def get_user_details():
            try:
                user_id = worker_ctx.data['user_id']
            except KeyError:
                raise NotLoggedIn()
            return self.address_book.get(user_id)
        return get_user_details


class InvoiceService(object):

    get_user_details = AddressBook()

    @rpc
    def prepare_invoice(self, amount):
        """ Prepare an invoice for ``amount`` for the current user.
        """
        address = self.get_user_details().get('address')
        fullname = self.get_user_details().get('fullname')
        username = self.get_user_details().get('username')

        msg = "Dear {}. Please pay ${} to ACME Corp.".format(fullname, amount)
        invoice = {
            'message': msg,
            'amount': amount,
            'customer': username,
            'address': address
        }
        return invoice


class PaymentService(object):

    @rpc
    def take_payment(self, invoice):
        """ Take payment from a customer according to ``invoice``.

        This is an expensive process that we don't want to exercise during
        integration testing...
        """
        raise NotImplemented()

# =============================================================================
# Begin test
# =============================================================================


@pytest.yield_fixture
def runner_factory(rabbit_config):

    all_runners = []

    def make_runner(*service_classes):
        runner = ServiceRunner(rabbit_config)
        for service_cls in service_classes:
            runner.add_service(service_cls)
        all_runners.append(runner)
        return runner

    yield make_runner

    for r in all_runners:
        try:
            r.stop()
        except:
            pass


@pytest.yield_fixture
def rpc_proxy_factory(rabbit_config):
    """ Factory fixture for standalone RPC proxies.

    Proxies are started automatically so they can be used without a ``with``
    statement. All created proxies are stopped at the end of the test, when
    this fixture closes.
    """
    all_proxies = []

    def make_proxy(service_name, **kwargs):
        proxy = ServiceRpcProxy(service_name, rabbit_config, **kwargs)
        all_proxies.append(proxy)
        return proxy.start()

    yield make_proxy

    for proxy in all_proxies:
        proxy.stop()


def test_shop_checkout_integration(runner_factory, rpc_proxy_factory):
    """ Simulate a checkout flow as an integration test.

    Requires instances of AcmeShopService, StockService and InvoiceService
    to be running. Explicitly replaces the rpc proxy to PaymentService so
    that service doesn't need to be hosted.

    Also replaces the event dispatcher dependency on AcmeShopService and
    disables the timer entrypoint on StockService. Limiting the interactions
    of services in this way reduces the scope of the integration test and
    eliminates undesirable side-effects (e.g. processing events unnecessarily).
    """
    context_data = {'user_id': 'wile_e_coyote'}
    shop = rpc_proxy_factory('acmeshopservice', context_data=context_data)

    runner = runner_factory(AcmeShopService, StockService, InvoiceService)

    # replace ``event_dispatcher`` and ``payment_rpc``  injections on
    # AcmeShopService with Mock injections
    shop_container = get_container(runner, AcmeShopService)
    fire_event, payment_rpc = replace_dependencies(
        shop_container, "fire_event", "payment_rpc")

    # restrict entrypoints on StockService
    stock_container = get_container(runner, StockService)
    restrict_entrypoints(stock_container, "check_price", "check_stock")

    runner.start()

    # add some items to the basket
    assert shop.add_to_basket("anvil") == "anvil"
    assert shop.add_to_basket("invisible_paint") == "invisible_paint"

    # try to buy something that's out of stock
    with pytest.raises(RemoteError) as exc_info:
        shop.add_to_basket("toothpicks")
    assert exc_info.value.exc_type == "ItemOutOfStock"

    # provide a mock response from the payment service
    payment_rpc.take_payment.return_value = "Payment complete."

    # checkout
    res = shop.checkout()

    total_amount = 100 + 10
    assert res == total_amount

    # verify integration with mocked out payment service
    payment_rpc.take_payment.assert_called_once_with({
        'customer': "wile_e_coyote",
        'address': "12 Long Road, High Cliffs, Utah",
        'amount': total_amount,
        'message': "Dear Wile E Coyote. Please pay $110 to ACME Corp."
    })

    # verify events fired as expected
    assert fire_event.call_count == 3


if __name__ == "__main__":
    import sys
    pytest.main(sys.argv)<|MERGE_RESOLUTION|>--- conflicted
+++ resolved
@@ -18,11 +18,7 @@
 
 import pytest
 
-<<<<<<< HEAD
-from nameko.extensions import Dependency
-=======
 from nameko.extensions import DependencyProvider
->>>>>>> 2a613a5b
 from nameko.events import EventDispatcher, event_handler
 from nameko.exceptions import RemoteError
 from nameko.rpc import rpc, RpcProxy
@@ -45,11 +41,7 @@
     pass
 
 
-<<<<<<< HEAD
-class ShoppingBasket(Dependency):
-=======
 class ShoppingBasket(DependencyProvider):
->>>>>>> 2a613a5b
     """ A shopping basket tied to the current ``user_id``.
     """
     def __init__(self):
@@ -81,11 +73,7 @@
     user_basket = ShoppingBasket()
     stock_service = RpcProxy('stockservice')
     invoice_service = RpcProxy('invoiceservice')
-<<<<<<< HEAD
-    payment_service = RpcProxy('paymentservice')
-=======
     payment_rpc = RpcProxy('paymentservice')
->>>>>>> 2a613a5b
 
     fire_event = EventDispatcher()
 
@@ -125,11 +113,7 @@
         return total_price
 
 
-<<<<<<< HEAD
-class Warehouse(Dependency):
-=======
 class Warehouse(DependencyProvider):
->>>>>>> 2a613a5b
     """ A database of items in the warehouse.
 
     This is a toy example! A dictionary is not a database.
@@ -201,11 +185,7 @@
         raise NotImplemented()
 
 
-<<<<<<< HEAD
-class AddressBook(Dependency):
-=======
 class AddressBook(DependencyProvider):
->>>>>>> 2a613a5b
     """ A database of user details, keyed on user_id.
     """
     def __init__(self):
